--- conflicted
+++ resolved
@@ -1,8 +1,5 @@
-# UnrealFSharp
+# UnrealSharp
 
-<<<<<<< HEAD
-Work in progress
-=======
 ## Introduction
 UnrealSharp is a plugin for Unreal Engine 5 that allows game developers to use C# in their projects with the power of .NET 8. This plugin bridges the gap between C# and UE5, providing a seamless and efficient workflow for those who prefer C# over C++/Blueprints.
 
@@ -176,4 +173,3 @@
 I'd like to give a huge shoutout to [MonoUE](https://mono-ue.github.io/) (Sadly abandoned :( ) for the great resource for integrating C# into Unreal Engine. Some of the systems are modified versions of their integration, and it's been a real time saver. 
 
 **Thank you to the MonoUE team!**
->>>>>>> 9796d6be
