﻿using System;
using System.Collections.Concurrent;
using System.Collections.Generic;
using System.Data.Common;
using System.Linq;
using System.Reflection.Metadata;
using System.Reflection.Metadata.Ecma335;
using System.Runtime.InteropServices;
using System.Threading.Tasks;
using EpicGames.Core;
using EpicGames.UHT.Types;
using UnrealSharpScriptGenerator.PropertyTranslators;
using UnrealSharpScriptGenerator.Tooltip;
using UnrealSharpScriptGenerator.Utilities;

namespace UnrealSharpScriptGenerator.Exporters;

public enum EFunctionProtectionMode
{
    UseUFunctionProtection,
    OverrideWithInternal,
}

public struct ExtensionMethod
{
    public UhtClass Class;
    public UhtFunction Function;
    public UhtProperty SelfParameter;
}

public enum FunctionType
{
    Normal,
    BlueprintEvent,
    ExtensionOnAnotherClass,
    InternalWhitelisted,
    GetterSetter,
    Throwing
};

public enum OverloadMode
{
    AllowOverloads,
    SuppressOverloads,
};

public enum EBlueprintVisibility
{
    Call,
    Event,
    GetterSetter,
    Throwing
};

public struct FunctionOverload
{
    public string ParamStringApiWithDefaults;
    public string ParamsStringCall;
    public string CSharpParamName;
    public string CppDefaultValue;
    public PropertyTranslator Translator;
    public UhtProperty Parameter;
}

public class FunctionExporter
{
    protected static readonly ConcurrentDictionary<UhtPackage, List<ExtensionMethod>> ExtensionMethods = new();
    
    protected readonly UhtFunction _function;
    protected string _functionName = null!;
    protected List<PropertyTranslator> _parameterTranslators = null!;
    protected PropertyTranslator? ReturnValueTranslator => _function.ReturnProperty != null ? _parameterTranslators.Last() : null;
    protected OverloadMode _overloadMode = OverloadMode.AllowOverloads;
    protected EFunctionProtectionMode _protectionMode = EFunctionProtectionMode.UseUFunctionProtection;
    protected EBlueprintVisibility _blueprintVisibility = EBlueprintVisibility.Call;

    protected bool BlittableFunction;
    
    public string Modifiers { get; private set; } = "";

    protected bool BlueprintEvent => _function.HasAllFlags(EFunctionFlags.BlueprintEvent);
    protected bool BlueprintNativeEvent => _function.IsBlueprintNativeEvent();
    protected bool BlueprintImplementableEvent => _function.IsBlueprintImplementableEvent();
    
<<<<<<< HEAD
    protected bool BlueprintEvent => _blueprintVisibility == EBlueprintVisibility.Event;
    protected bool Throwing => _blueprintVisibility == EBlueprintVisibility.Throwing;
=======
>>>>>>> da51d9aa
    protected string _invokeFunction = "";
    protected string _invokeFirstArgument = "";

    protected string _customInvoke = "";

    protected string _paramStringApiWithDefaults = "";
    protected string _paramsStringCall = "";

    protected bool _hasGenericTypeSupport = false;
    protected bool _hasCustomStructParamSupport = false;

    protected List<string> _customStructParamTypes = null!;

    protected readonly UhtProperty? _selfParameter;
    protected readonly UhtClass? _classBeingExtended;

    protected readonly List<FunctionOverload> _overloads = new();
    
    public string NativeFunctionIntPtr => $"{_function.SourceName}_NativeFunction";
    public string InstanceFunctionPtr => $"{_function.SourceName}_InstanceFunction";
    
    public FunctionExporter(ExtensionMethod extensionMethod)
    {
        _selfParameter = extensionMethod.SelfParameter;
        _function = extensionMethod.Function;
        _classBeingExtended = extensionMethod.Class;
    }

    public FunctionExporter(UhtFunction function) 
    {
        _function = function;
    }
    
    string GetRefQualifier(UhtProperty parameter)
    {
        if (parameter.HasAllFlags(EPropertyFlags.ConstParm))
        {
            return "";
        }
        
        if (parameter.HasAllFlags(EPropertyFlags.ReferenceParm))
        {
            return "ref ";
        }
        
        if (parameter.HasAllFlags(EPropertyFlags.OutParm))
        {
            return "out ";
        }

        return "";
    }

    public void Initialize(OverloadMode overloadMode, EFunctionProtectionMode protectionMode, EBlueprintVisibility blueprintVisibility, bool withGenerics = false)
    {
        _functionName = protectionMode != EFunctionProtectionMode.OverrideWithInternal
            ? _function.GetFunctionName()
            : _function.SourceName;
        
        _overloadMode = overloadMode;
        _protectionMode = protectionMode;
        _blueprintVisibility = blueprintVisibility;

        _parameterTranslators = new List<PropertyTranslator>(_function.Children.Count);
        
        bool isBlittable = true;
        foreach (UhtProperty parameter in _function.Properties)
        {
            PropertyTranslator translator = PropertyTranslatorManager.GetTranslator(parameter)!;
            _parameterTranslators.Add(translator);

            if (!translator.IsBlittable && isBlittable)
            {
                isBlittable = false;
            }
        }
        BlittableFunction = isBlittable;

        _hasGenericTypeSupport = _function.HasGenericTypeSupport();

        _hasCustomStructParamSupport = _function.HasCustomStructParamSupport();

        DetermineProtectionMode();
        _invokeFunction = DetermineInvokeFunction();

        if (_function.HasAllFlags(EFunctionFlags.Static))
        {
            Modifiers += "static ";
            _invokeFirstArgument = "NativeClassPtr";
        }
        else if (_function.HasAllFlags(EFunctionFlags.Delegate))
        {
            if (_function.HasParametersOrReturnValue())
            {
                _customInvoke = "ProcessDelegate(paramsBuffer);";
            }
            else
            {
                _customInvoke = "ProcessDelegate(IntPtr.Zero);";
            }
        }
        else
        {
            if (BlueprintEvent)
            {
                Modifiers += "virtual ";
            }
		
            if (_function.IsInterfaceFunction())
            {
                Modifiers = ScriptGeneratorUtilities.PublicKeyword;
            }
            
            _invokeFirstArgument = "NativeObject";
        }

        string paramString = "";
        bool hasDefaultParameters = false;

        if (_selfParameter != null)
        {
            PropertyTranslator translator = PropertyTranslatorManager.GetTranslator(_selfParameter)!;
            string paramType = _classBeingExtended != null
                ? _classBeingExtended.GetFullManagedName()
                : translator.GetManagedType(_selfParameter);
            
            paramString = $"this {paramType} {_selfParameter.GetParameterName()}, ";
            _paramStringApiWithDefaults = paramString;
        }
        
        string paramsStringCallNative = "";

        string paramsStringCallGenerics = "";
        string paramStringApiWithDefaultsWithGenerics = "";

        bool hasGenericClassParam = false;

        _customStructParamTypes = _function.GetCustomStructParamTypes();
        
        for (int i = 0; i < _function.Children.Count; i++)
        {
            UhtProperty parameter = (UhtProperty) _function.Children[i];
            if (parameter.HasAllFlags(EPropertyFlags.ReturnParm))
            {
                continue;
            }

            PropertyTranslator translator = _parameterTranslators[i];
            
            string refQualifier = GetRefQualifier(parameter);
            string parameterName = GetParameterName(parameter);
            string parameterManagedType = translator.GetManagedType(parameter);

            if (!translator.ShouldBeDeclaredAsParameter)
            {
                continue;
            }
            
            if (_selfParameter == parameter)
            {
                if (string.IsNullOrEmpty(paramsStringCallGenerics))
                {
                    paramsStringCallGenerics += refQualifier + parameterName;
                }
                else
                {
                    paramsStringCallGenerics = $"{parameterName},  " + _paramsStringCall.Substring(0, _paramsStringCall.Length - 2);
                }

                if (string.IsNullOrEmpty(_paramsStringCall))
                {
                    _paramsStringCall += refQualifier + parameterName;
                }
                else
                {
                    _paramsStringCall = $"{parameterName},  " + _paramsStringCall.Substring(0, _paramsStringCall.Length - 2);
                }
                paramsStringCallNative += parameterName;
            }
            else
            {
                string cppDefaultValue = translator.GetCppDefaultValue(_function, parameter);
                bool isGenericClassParam = _hasGenericTypeSupport && parameter.IsGenericType() && parameter is UhtClassProperty;

                if (cppDefaultValue == "()" && parameter is UhtStructProperty structProperty)
                {
                    _paramsStringCall += $"new {structProperty.ScriptStruct.GetFullManagedName()}()";
                    paramsStringCallGenerics += $"new {structProperty.ScriptStruct.GetFullManagedName()}()";
                }
                else if (isGenericClassParam)
                {
                    _paramsStringCall += $"{refQualifier}{parameterName}";
                    paramsStringCallGenerics += $"typeof(DOT)";

                    hasGenericClassParam = true;
                }
                else
                {
                    _paramsStringCall += $"{refQualifier}{parameterName}";
                    paramsStringCallGenerics += $"{refQualifier}{parameterName}";
                }

                paramsStringCallNative += $"{refQualifier}{parameterName}";
                paramString += $"{refQualifier}{parameterManagedType} {parameterName}";

                if (!isGenericClassParam)
                {
                    paramStringApiWithDefaultsWithGenerics += $"{refQualifier}{parameterManagedType} {parameterName}";
                }

                if ((hasDefaultParameters || cppDefaultValue.Length > 0) && _overloadMode == OverloadMode.AllowOverloads)
                {
                    hasDefaultParameters = true;
                    string csharpDefaultValue = "";
                    
                    if (cppDefaultValue.Length == 0 || cppDefaultValue == "None")
                    {
                        csharpDefaultValue = translator.GetNullValue(parameter);
                    }
                    else if (translator.ExportDefaultParameter)
                    {
                        csharpDefaultValue = translator.ConvertCPPDefaultValue(cppDefaultValue, _function, parameter);
                    }
                    
                    if (!string.IsNullOrEmpty(csharpDefaultValue))
                    {
                        string defaultValue = $" = {csharpDefaultValue}";
                        _paramStringApiWithDefaults += $"{refQualifier}{parameterManagedType} {parameterName}{defaultValue}";
                    }
                    else
                    {
                        if (_paramStringApiWithDefaults.Length > 0)
                        {
                            _paramStringApiWithDefaults = _paramStringApiWithDefaults.Substring(0, _paramStringApiWithDefaults.Length - 2);
                        }

                        FunctionOverload overload = new FunctionOverload
                        {
                            ParamStringApiWithDefaults = _paramStringApiWithDefaults,
                            ParamsStringCall = _paramsStringCall,
                            CSharpParamName = parameterName,
                            CppDefaultValue = cppDefaultValue,
                            Translator = translator,
                            Parameter = parameter,
                        };
                        
                        _overloads.Add(overload);

                        _paramStringApiWithDefaults = paramString;
                    }
                }
                else
                {
                    _paramStringApiWithDefaults = paramString;
                }
                
                paramString += ", ";
                _paramStringApiWithDefaults += ", ";

                if (!isGenericClassParam)
                {
                    paramStringApiWithDefaultsWithGenerics += ", ";
                }
            }
            
            _paramsStringCall += ", ";
            paramsStringCallGenerics += ", ";
            paramsStringCallNative += ", ";
        }

        if (_selfParameter == null)
        {
            _paramsStringCall = paramsStringCallNative;
        }
        
        // remove last comma
        if (_paramStringApiWithDefaults.Length > 0)
        {
            _paramStringApiWithDefaults = _paramStringApiWithDefaults.Substring(0, _paramStringApiWithDefaults.Length - 2);
        }  
        
        if (_paramsStringCall.Length > 0)
        {
            _paramsStringCall = _paramsStringCall.Substring(0, _paramsStringCall.Length - 2);
        }

        if (paramsStringCallGenerics.Length > 0)
        {
            paramsStringCallGenerics = paramsStringCallGenerics[..^2];
        }

        if (paramStringApiWithDefaultsWithGenerics.Length > 0)
        {
            paramStringApiWithDefaultsWithGenerics = paramStringApiWithDefaultsWithGenerics[..^2];
        }

        if (hasGenericClassParam)
        {
            FunctionOverload overload = new FunctionOverload
            {
                ParamStringApiWithDefaults = paramStringApiWithDefaultsWithGenerics,
                ParamsStringCall = paramsStringCallGenerics,
            };

            _overloads.Add(overload);
        }
    }
    
    protected virtual string GetParameterName(UhtProperty parameter)
    {
        return parameter.GetParameterName();
    }
    
    public static void TryAddExtensionMethod(UhtFunction function)
    {
        if (!function.HasMetadata("ExtensionMethod") && !function.IsAutocast())
        {
            return;
        }
        
        UhtPackage package = function.Outer!.Package;
        
        if (!ExtensionMethods.TryGetValue(package, out var extensionMethods))
        {
            extensionMethods = new List<ExtensionMethod>();
            ExtensionMethods.TryAdd(package, extensionMethods);
        }
        
        UhtProperty firstParameter = (function.Children[0] as UhtProperty)!;
        ExtensionMethod newExtensionMethod = new ExtensionMethod
        {
            Function = function,
            SelfParameter = firstParameter,
        };
        
        if (firstParameter is UhtObjectPropertyBase objectSelfProperty)
        {
            newExtensionMethod.Class = objectSelfProperty.MetaClass!;
        }
        
        extensionMethods.Add(newExtensionMethod);
    }

    public static void StartExportingExtensionMethods(List<Task> tasks)
    {
        foreach (KeyValuePair<UhtPackage, List<ExtensionMethod>> extensionInfo in ExtensionMethods)
        {
            tasks.Add(Program.Factory.CreateTask(_ =>
            {
                ExtensionsClassExporter.ExportExtensionsClass(extensionInfo.Key, extensionInfo.Value); 
            })!);
        }
    }
    
    public static FunctionExporter ExportFunction(GeneratorStringBuilder builder, UhtFunction function, FunctionType functionType)
    {
        EFunctionProtectionMode protectionMode = EFunctionProtectionMode.UseUFunctionProtection;
        OverloadMode overloadMode = OverloadMode.AllowOverloads;
        EBlueprintVisibility blueprintVisibility = EBlueprintVisibility.Call;

        if (functionType == FunctionType.ExtensionOnAnotherClass)
        {
            protectionMode = EFunctionProtectionMode.OverrideWithInternal;
            overloadMode = OverloadMode.SuppressOverloads;
        }
        else if (functionType == FunctionType.BlueprintEvent)
        {
            overloadMode = OverloadMode.SuppressOverloads;
            blueprintVisibility = EBlueprintVisibility.Event;
        }
        else if (functionType == FunctionType.GetterSetter)
        {
            protectionMode = EFunctionProtectionMode.OverrideWithInternal;
            overloadMode = OverloadMode.SuppressOverloads;
            blueprintVisibility = EBlueprintVisibility.GetterSetter;
        }
        else if (functionType == FunctionType.Throwing)
        {
            blueprintVisibility = EBlueprintVisibility.Throwing;
        }
        
        builder.TryAddWithEditor(function);
        FunctionExporter exporter = new FunctionExporter(function);
        exporter.Initialize(overloadMode, protectionMode, blueprintVisibility);
        if (functionType != FunctionType.Throwing)
        {
            exporter.ExportFunctionVariables(builder);
        }
        exporter.ExportOverloads(builder);
        exporter.ExportFunction(builder);

        builder.TryEndWithEditor(function);

        return exporter;
    }
    
    public static void ExportOverridableFunction(GeneratorStringBuilder builder, UhtFunction function)
    {
        builder.TryAddWithEditor(function);
        
        string paramsStringApi = "";
        string paramsCallString = "";
        string methodName = function.GetFunctionName();

        foreach (UhtProperty parameter in function.Properties)
        {
            if (parameter.HasAllFlags(EPropertyFlags.ReturnParm))
            {
                continue;
            }

            string paramName = parameter.GetParameterName();
            string paramType = PropertyTranslatorManager.GetTranslator(parameter)!.GetManagedType(parameter);
            
            string refQualifier = "";
            if (!parameter.HasAllFlags(EPropertyFlags.ConstParm))
            {
                if (parameter.HasAllFlags(EPropertyFlags.ReferenceParm))
                {
                    refQualifier = "ref ";
                }
                else if (parameter.HasAllFlags(EPropertyFlags.OutParm))
                {
                    refQualifier = "out ";
                }
            }
            
            paramsStringApi += $"{refQualifier}{paramType} {paramName}, ";
            paramsCallString += $"{refQualifier}{paramName}, ";
        }
        
        if (paramsStringApi.Length > 0)
        {
            paramsStringApi = paramsStringApi.Substring(0, paramsStringApi.Length - 2);
        }
        if (paramsCallString.Length > 0)
        {
            paramsCallString = paramsCallString.Substring(0, paramsCallString.Length - 2);
        }
        
        FunctionExporter exportFunction = ExportFunction(builder, function, FunctionType.BlueprintEvent);
        
        string returnType = function.ReturnProperty != null
            ? PropertyTranslatorManager.GetTranslator(function.ReturnProperty)!.GetManagedType(function.ReturnProperty)
            : "void";
        
        builder.AppendLine("// Hide implementation function from Intellisense");
        builder.AppendLine("[System.ComponentModel.EditorBrowsable(System.ComponentModel.EditorBrowsableState.Never)]");
        builder.AppendLine($"protected virtual {returnType} {methodName}_Implementation({paramsStringApi})");
        
        builder.OpenBrace();
        if (exportFunction.BlueprintNativeEvent)
        {
            exportFunction.ExportInvoke(builder);
        }
        else
        {
            exportFunction.ForEachParameter((translator, parameter) =>
            {
                if (!parameter.HasAllFlags(EPropertyFlags.OutParm) || parameter.HasAnyFlags(EPropertyFlags.ReturnParm | EPropertyFlags.ConstParm | EPropertyFlags.ReferenceParm))
                {
                    return;
                }
                
                string paramName = parameter.GetParameterName();
                string nullValue = translator.GetNullValue(parameter);
                builder.AppendLine($"{paramName} = {nullValue};");
            });

            if (function.ReturnProperty != null)
            {
                PropertyTranslator translator = PropertyTranslatorManager.GetTranslator(function.ReturnProperty)!;
                string nullValue = translator.GetNullValue(function.ReturnProperty);
                builder.AppendLine($"return {nullValue};");
            }
        }
        builder.CloseBrace();
        
        builder.AppendLine($"void Invoke_{function.EngineName}(IntPtr buffer, IntPtr returnBuffer)");
        builder.OpenBrace();
        builder.BeginUnsafeBlock();
        
        string returnAssignment = "";
        exportFunction.ForEachParameter((translator, parameter) =>
        {
            string paramType = translator.GetManagedType(parameter);

            if (parameter.HasAllFlags(EPropertyFlags.ReturnParm))
            {
                returnAssignment = $"{paramType} returnValue = ";
            }
            else if (!parameter.HasAnyFlags(EPropertyFlags.ConstParm)
                     && !parameter.HasAnyFlags(EPropertyFlags.ReferenceParm)
                     && parameter.HasAnyFlags(EPropertyFlags.OutParm))
            {
                builder.AppendLine($"{paramType} {parameter.GetParameterName()} = default;");
            }
            else
            {
                string parameterName = parameter.GetParameterName();
                string assignmentOrReturn = $"{paramType} {parameterName} = ";
                string offsetName = parameter.GetOffsetVariableName();

                translator.ExportFromNative(builder, parameter, parameter.SourceName, assignmentOrReturn, "buffer",
                    offsetName, false, false);
            }
        });
        
        builder.AppendLine($"{returnAssignment}{methodName}_Implementation({paramsCallString});");

        if (function.ReturnProperty != null)
        {
            PropertyTranslator translator = PropertyTranslatorManager.GetTranslator(function.ReturnProperty)!;
            translator.ExportToNative(builder, function.ReturnProperty, function.ReturnProperty.SourceName, "returnBuffer", "0", "returnValue");
        }

        exportFunction.ForEachParameter((translator, parameter) =>
        {
            if (parameter.HasAnyFlags(EPropertyFlags.ReturnParm | EPropertyFlags.ConstParm) ||
                !parameter.HasAnyFlags(EPropertyFlags.OutParm))
            {
                return;
            }

            translator.ExportToNative(builder, parameter, parameter.SourceName, "buffer", parameter.GetOffsetVariableName(), parameter.GetParameterName());
        });
        
        builder.EndUnsafeBlock();
        builder.CloseBrace();
        
        builder.TryEndWithEditor(function);
        
        builder.AppendLine();
    }

    public static FunctionExporter ExportDelegateSignature(GeneratorStringBuilder builder, UhtFunction function, string delegateName)
    {
        FunctionExporter exporter = new FunctionExporter(function);
        exporter.Initialize(OverloadMode.SuppressOverloads, EFunctionProtectionMode.UseUFunctionProtection, EBlueprintVisibility.Call);

        AttributeBuilder attributeBuilder = new AttributeBuilder();
        attributeBuilder.AddGeneratedTypeAttribute(function);
        
        if (function.HasAllFlags(EFunctionFlags.MulticastDelegate))
        {
            attributeBuilder.AddAttribute("UMultiDelegate");
        }
        else
        {
            attributeBuilder.AddAttribute("USingleDelegate");
        }
        
        attributeBuilder.Finish();
        builder.AppendLine(attributeBuilder.ToString());
        
        builder.AppendLine($"public delegate void {delegateName}({exporter._paramStringApiWithDefaults});");
        builder.AppendLine();
        
        return exporter;
    }

    public static void ExportDelegateGlue(GeneratorStringBuilder builder, FunctionExporter exporter)
    {
        exporter.ExportFunctionVariables(builder);
        builder.AppendLine();
        
        builder.AppendLine($"protected void Invoker({exporter._paramStringApiWithDefaults})");
        
        builder.OpenBrace();
        exporter.ExportInvoke(builder);
        builder.CloseBrace();
    }
    
    public static void ExportInterfaceFunction(GeneratorStringBuilder builder, UhtFunction function)
    {
        builder.TryAddWithEditor(function);

        FunctionExporter exporter = new FunctionExporter(function);
        exporter.Initialize(OverloadMode.SuppressOverloads, EFunctionProtectionMode.UseUFunctionProtection, EBlueprintVisibility.Call);
        exporter.ExportSignature(builder, ScriptGeneratorUtilities.PublicKeyword);
        builder.Append(";");
        
        builder.TryEndWithEditor(function);
    }
    
    public void ForEachParameter(Action<PropertyTranslator, UhtProperty> action)
    {
        for (int i = 0; i < _function.Children.Count; i++)
        {
            UhtProperty parameter = (UhtProperty) _function.Children[i];
            PropertyTranslator translator = _parameterTranslators[i];
            action(translator, parameter);
        }
    }
    
    public void ExportExtensionMethod(GeneratorStringBuilder builder)
    {
        builder.AppendLine();
        builder.AppendTooltip(_function);
        ExportDeprecation(builder);

        string returnManagedType = "void";
        if (ReturnValueTranslator != null)
        {
            returnManagedType = ReturnValueTranslator.GetManagedType(_function.ReturnProperty!);
        }
        
        string functionNameToUse = _function.IsAutocast() ? _function.GetBlueprintAutocastName() : _functionName;
        
        builder.AppendLine($"{Modifiers}{returnManagedType} {functionNameToUse}({_paramStringApiWithDefaults})");
        builder.OpenBrace();
        string returnStatement = _function.ReturnProperty != null ? "return " : "";
        UhtClass functionOwner = (UhtClass) _function.Outer!;

        string fullClassName = functionOwner.GetFullManagedName();
        builder.AppendLine($"{returnStatement}{fullClassName}.{_functionName}({_paramsStringCall});");
        builder.CloseBrace();
    }

    public void ExportFunctionVariables(GeneratorStringBuilder builder)
    {
        builder.AppendLine($"// {_function.SourceName}");

        if (!BlueprintImplementableEvent)
        {
            builder.AppendLine($"static IntPtr {NativeFunctionIntPtr};");
        }

        if (BlueprintEvent)
        {
            builder.AppendLine($"IntPtr {InstanceFunctionPtr};");
        }
        
        if (_function.HasParametersOrReturnValue())
        {
            if (_hasCustomStructParamSupport)
            {
                string genericTypes = string.Join(", ", _customStructParamTypes);
                builder.AppendLine($"static int {_function.SourceName}_NativeParamsSize;");
                builder.AppendLine($"static int {_function.SourceName}_ParamsSize<{genericTypes}>()");
                builder.Indent();
                foreach (string genericType in _customStructParamTypes)
                {
                    builder.AppendLine($"where {genericType}: MarshalledStruct<{genericType}>");
                }
                List<string> variableNames = new List<string>{$"{_function.SourceName}_NativeParamsSize"};
                int customStructureParamIndex = 0;
                ForEachParameter((translator, parameter) =>
                {
                    if (!parameter.IsCustomStructureType()) return;
                    variableNames.Add($"{_customStructParamTypes[customStructureParamIndex]}.GetNativeDataSize()");
                    customStructureParamIndex++;
                });
                builder.AppendLine($"=> {string.Join(" + ", variableNames)};");
                builder.UnIndent();
                builder.AppendLine($"static IntPtr[] {_function.SourceName}_CustomStructureNativeProperties;");
            }
            else
            {
                builder.AppendLine($"static int {_function.SourceName}_ParamsSize;");
            }
        }
        
        ForEachParameter((translator, parameter) =>
        {
            translator.ExportParameterVariables(builder, _function, _function.SourceName, parameter, parameter.SourceName);
        });
    }

    void ExportOverloads(GeneratorStringBuilder builder)
    {
        foreach (FunctionOverload overload in _overloads)
        {
            builder.AppendLine();
            ExportDeprecation(builder);

            string returnType = "void";
            string returnStatement = "";
            if (_function.ReturnProperty != null)
            {
                returnType = ReturnValueTranslator!.GetManagedType(_function.ReturnProperty);
                returnStatement = "return ";
            }

            List<string> genericTypes = new List<string>();
            List<string> genericConstraints = new List<string>();
            if (_hasGenericTypeSupport)
            {
                genericTypes.Add("DOT");
                genericConstraints.Add(_function.GetGenericTypeConstraint());
            }

            if (_hasCustomStructParamSupport)
            {
                genericTypes.AddRange(_customStructParamTypes);
                genericConstraints.AddRange(_customStructParamTypes.ConvertAll(paramType => $"MarshalledStruct<{paramType}>"));
            }

            string genericTypeString = string.Join(", ", genericTypes);

            if (genericTypes.Count > 0)
            {
                builder.AppendLine($"{Modifiers}{returnType} {_functionName}<{genericTypeString}>({overload.ParamStringApiWithDefaults})");
                builder.Indent();
                foreach (var (genericType, constraint) in genericTypes.Zip(genericConstraints))
                    builder.AppendLine($"where {genericType} : {constraint}");
                builder.UnIndent();
            }
            else
            {
                builder.AppendLine($"{Modifiers}{returnType} {_functionName}({overload.ParamStringApiWithDefaults})");
            }

            builder.OpenBrace();
            overload.Translator?.ExportCppDefaultParameterAsLocalVariable(builder, overload.CSharpParamName, overload.CppDefaultValue, _function, overload.Parameter);

            if (genericTypes.Count > 0)
            {
                builder.AppendLine($"{returnStatement}{_functionName}<{genericTypeString}>({overload.ParamsStringCall});");
            }
            else
            {
                builder.AppendLine($"{returnStatement}{_functionName}({overload.ParamsStringCall});");
            }
            builder.CloseBrace();
        }
    }
    
    void ExportFunction(GeneratorStringBuilder builder)
    {
        builder.AppendLine();
        ExportDeprecation(builder);
        ExportSpecializationGetter(builder);
        
        ExportSignature(builder, Modifiers);
<<<<<<< HEAD
        builder.OpenBrace();
        
        if (Throwing)
        {
            builder.AppendLine($"throw new InvalidOperationException(\"Function {_function.EngineName} cannot be called on a Blueprint-only implementer\");");
        }
        else
        {
            
            builder.BeginUnsafeBlock();
            ExportInvoke(builder);
            builder.EndUnsafeBlock();
        }
        
        builder.CloseBrace();
        builder.AppendLine();
    }

    public virtual void ExportInvoke(GeneratorStringBuilder builder)
    {
        string nativeFunctionIntPtr = $"{_function.SourceName}_NativeFunction";
=======
        
        builder.OpenBrace();
>>>>>>> da51d9aa

        if (BlueprintEvent)
        {
            builder.AppendLine($"if ({InstanceFunctionPtr} == IntPtr.Zero)");
            builder.OpenBrace();
            builder.AppendLine($"{InstanceFunctionPtr} = {ExporterCallbacks.UClassCallbacks}.CallGetNativeFunctionFromInstanceAndName(NativeObject, \"{_function.EngineName}\");");
            builder.CloseBrace();

            if (BlueprintImplementableEvent)
            {
                builder.AppendLine($"if (!{ExporterCallbacks.UFunctionCallbacks}.IsFunctionImplemented({InstanceFunctionPtr}))");
                builder.OpenBrace();
                builder.AppendLine($"throw new System.NotImplementedException(\"Tried calling {_function.Outer!.EngineName}.{_functionName} which is not implemented in C# or Blueprint!\");");
                builder.CloseBrace();
            }
            
            ExportInvoke(builder, InstanceFunctionPtr);
        }
        else
        {
            ExportInvoke(builder);
        }
        
        builder.CloseBrace();
        builder.AppendLine();
    }

    public void ExportInvoke(GeneratorStringBuilder builder, string functionPtr = "")
    {
        builder.BeginUnsafeBlock();
        string nativeFunctionIntPtr = string.IsNullOrEmpty(functionPtr) ? NativeFunctionIntPtr : functionPtr;
        
        if (!_function.HasParametersOrReturnValue())
        {
            if (string.IsNullOrEmpty(_customInvoke))
            {
                builder.AppendLine($"{_invokeFunction}({_invokeFirstArgument}, {nativeFunctionIntPtr}, {ScriptGeneratorUtilities.IntPtrZero}, {ScriptGeneratorUtilities.IntPtrZero});");
            }
            else
            {
                builder.AppendLine(_customInvoke);
            }
        }
        else
        {
            if (_hasCustomStructParamSupport)
            {
                string genericTypes = string.Join(", ", _customStructParamTypes);
                builder.AppendLine($"IntPtr Specialization = {_function.SourceName}_GetSpecialization<{genericTypes}>();");
                builder.AppendStackAllocFunction($"{_function.SourceName}_ParamsSize<{genericTypes}>()",
                    "Specialization");
            }
            else
            {
                builder.AppendStackAllocFunction($"{_function.SourceName}_ParamsSize", 
                    nativeFunctionIntPtr, 
                    !BlittableFunction);
            }

            ForEachParameter((translator, parameter) =>
            {
                if (parameter.HasAllFlags(EPropertyFlags.ReturnParm))
                {
                    return;
                }
                
                string propertyName = GetParameterName(parameter);
                
                if (parameter.HasAllFlags(EPropertyFlags.ReferenceParm) || !parameter.HasAllFlags(EPropertyFlags.OutParm))
                {
                    string offsetName = TryAddPrecedingCustomStructParams(parameter, parameter.GetOffsetVariableName());
                    translator.ExportToNative(builder, parameter, parameter.SourceName, "paramsBuffer", offsetName, propertyName);
                }
            });
            
            builder.AppendLine();

            if (string.IsNullOrEmpty(_customInvoke))
            {
                string invokedFunctionIntPtr = _hasCustomStructParamSupport ? "Specialization" : nativeFunctionIntPtr;
                
                string returnValueAddressStr = _function.ReturnProperty != null
                    ? $"paramsBuffer + {TryAddPrecedingCustomStructParams(_function.ReturnProperty, _function.ReturnProperty.GetOffsetVariableName())}"
                    : ScriptGeneratorUtilities.IntPtrZero;
                
                builder.AppendLine($"{_invokeFunction}({_invokeFirstArgument}, {invokedFunctionIntPtr}, paramsBuffer, {returnValueAddressStr});");
            }
            else
            {
                builder.AppendLine(_customInvoke);
            }

            if (_function.ReturnProperty != null || _function.HasOutParams())
            {
                builder.AppendLine();

                ForEachParameter((translator, parameter) =>
                {
                    if (!parameter.HasAllFlags(EPropertyFlags.ReturnParm) &&
                        (parameter.HasAllFlags(EPropertyFlags.ConstParm) ||
                         !parameter.HasAllFlags(EPropertyFlags.OutParm)))
                    {
                        return;
                    }

                    string marshalDestination;
                    if (parameter.HasAllFlags(EPropertyFlags.ReturnParm))
                    {
                        builder.AppendLine($"{ReturnValueTranslator!.GetManagedType(parameter)} returnValue;");
                        marshalDestination = "returnValue";
                    }
                    else
                    {
                        marshalDestination = MakeOutMarshalDestination(parameter, translator, builder);
                    }

                    string offsetName = TryAddPrecedingCustomStructParams(parameter, parameter.GetOffsetVariableName());

                    translator.ExportFromNative(builder,
                        parameter,
                        parameter.SourceName,
                        $"{marshalDestination} =",
                        "paramsBuffer",
                        offsetName,
                        true,
                        parameter.HasAllFlags(EPropertyFlags.ReferenceParm) &&
                        !parameter.HasAllFlags(EPropertyFlags.ReturnParm));
                });
            }
            
            builder.AppendLine();
            
            ForEachParameter((translator, parameter) =>
            {
                if (!parameter.HasAnyFlags(EPropertyFlags.ReturnParm | EPropertyFlags.OutParm))
                {
                    translator.ExportCleanupMarshallingBuffer(builder, parameter, parameter.SourceName);
                }
            });
            
            ExportReturnStatement(builder);
        }
        builder.EndUnsafeBlock();
    }
    
    protected virtual string MakeOutMarshalDestination(UhtProperty parameter, PropertyTranslator propertyTranslator, GeneratorStringBuilder builder)
    {
        return GetParameterName(parameter);
    }
    
    protected virtual void ExportReturnStatement(GeneratorStringBuilder builder)
    {
        if (_function.ReturnProperty != null)
        {
            builder.AppendLine("return returnValue;");
        }
    }

    void ExportSignature(GeneratorStringBuilder builder, string protection)
    {
        builder.AppendTooltip(_function);

        AttributeBuilder attributeBuilder = new AttributeBuilder(_function);
        
        if (BlueprintEvent)
        {
            attributeBuilder.AddArgument("FunctionFlags.BlueprintEvent");
        }
        
        attributeBuilder.AddGeneratedTypeAttribute(_function);

        if (_hasGenericTypeSupport)
        {
            if (_function.HasMetadata("DeterminesOutputType"))
            {
                attributeBuilder.AddAttribute("UMetaData");
                attributeBuilder.AddArgument($"\"DeterminesOutputType\"");
                attributeBuilder.AddArgument($"\"{_function.GetMetadata("DeterminesOutputType")}\"");
            }

            if (_function.HasMetadata("DynamicOutputParam"))
            {
                attributeBuilder.AddAttribute("UMetaData");
                attributeBuilder.AddArgument($"\"DynamicOutputParam\"");
                attributeBuilder.AddArgument($"\"{_function.GetMetadata("DynamicOutputParam")}\"");
            }
        }

        if (_hasCustomStructParamSupport)
        {
            attributeBuilder.AddAttribute("UMetaData");
            attributeBuilder.AddArgument($"\"CustomStructureParam\"");
            attributeBuilder.AddArgument($"\"{_function.GetMetadata("CustomStructureParam")}\"");
        }

        attributeBuilder.Finish();
        builder.AppendLine(attributeBuilder.ToString());

        string returnType = _function.ReturnProperty != null
            ? ReturnValueTranslator!.GetManagedType(_function.ReturnProperty)
            : "void";

        List<string> genericTypes = new List<string>();
        List<string> genericConstraints = new List<string>();
        if (_hasGenericTypeSupport)
        {
            genericTypes.Add("DOT");
            genericConstraints.Add(_function.GetGenericTypeConstraint());
        }

        if (_hasCustomStructParamSupport)
        {
            genericTypes.AddRange(_customStructParamTypes);
            genericConstraints.AddRange(_customStructParamTypes.ConvertAll(paramType => $"MarshalledStruct<{paramType}>"));
        }

        if (genericTypes.Count > 0)
        {
            builder.AppendLine($"{protection}{returnType} {_functionName}<{string.Join(", ", genericTypes)}>({_paramStringApiWithDefaults})");
            builder.Indent();
            foreach (var (genericType, constraint) in genericTypes.Zip(genericConstraints))
                builder.AppendLine($"where {genericType} : {constraint}");
            builder.UnIndent();
        }
        else
        {
            builder.AppendLine($"{protection}{returnType} {_functionName}({_paramStringApiWithDefaults})");
        }
    }
    

    void ExportDeprecation(GeneratorStringBuilder builder)
    {
        if (_function.HasMetadata("DeprecatedFunction"))
        {
            string deprecationMessage = _function.GetMetadata("DeprecationMessage");
            if (deprecationMessage.Length == 0)
            {
                deprecationMessage = "This function is deprecated.";
            }
            else
            {
                // Remove nested quotes
                deprecationMessage = deprecationMessage.Replace("\"", "");
            }
            builder.AppendLine($"[Obsolete(\"{_function.SourceName} is deprecated: {deprecationMessage}\")]");
        }
    }

    void ExportSpecializationGetter(GeneratorStringBuilder builder)
    {
        if (_hasCustomStructParamSupport)
        {
            int customStructureParamCount = _customStructParamTypes.Count;
            string dictionaryKey = customStructureParamCount == 1
                ? "IntPtr"
                : $"({string.Join(", ", Enumerable.Repeat("IntPtr", customStructureParamCount))})";
            builder.AppendLine($"static Dictionary<{dictionaryKey}, IntPtr> {_function.SourceName}_Specializations = new Dictionary<{dictionaryKey}, IntPtr>();");
            builder.AppendLine($"static IntPtr {_function.SourceName}_GetSpecialization<{string.Join(", ", _customStructParamTypes)}>()");
            builder.Indent();
            foreach (string customStructParamType in _customStructParamTypes)
            {
                builder.AppendLine($"where {customStructParamType} : MarshalledStruct<{customStructParamType}>");
            }
            builder.UnIndent();
            builder.OpenBrace();
            builder.AppendLine("IntPtr specializationNativeFunction;");
            List<string> nativeClassPtrs = _customStructParamTypes.ConvertAll(customStructParamType =>
                $"{customStructParamType}.GetNativeClassPtr()");
            string specializationKeyInitializer = nativeClassPtrs.Count == 1 ? nativeClassPtrs[0] : $"({string.Join(", ", nativeClassPtrs)})";
            builder.AppendLine($"{dictionaryKey} specializationKey = {specializationKeyInitializer};");
            builder.AppendLine($"if(!{_function.SourceName}_Specializations.TryGetValue(specializationKey, out specializationNativeFunction))");
            builder.OpenBrace();
            builder.BeginUnsafeBlock();
            string customStructBufferInitializationList = customStructureParamCount == 1 ? "specializationKey" : string.Join(", ", Enumerable.Range(1, customStructureParamCount).ToList().ConvertAll(i => $"specializationKey.Item{i}"));
            builder.AppendLine($"IntPtr* customStructBufferAllocation = stackalloc IntPtr[]{{{customStructBufferInitializationList}}};");
            builder.AppendLine("IntPtr customStructBuffer = (IntPtr) customStructBufferAllocation;");
            string nativeFunctionIntPtr = $"{_function.SourceName}_NativeFunction";
            string customStructNativePropertiesIntPtr = $"{_function.SourceName}_CustomStructureNativeProperties";
            builder.AppendLine($"fixed(nint* nativePropertyBuffer = {customStructNativePropertiesIntPtr})");
            builder.OpenBrace();
            builder.AppendLine($"specializationNativeFunction = {ExporterCallbacks.UFunctionCallbacks}.CallCreateNativeFunctionCustomStructSpecialization({nativeFunctionIntPtr}, (nint) nativePropertyBuffer, customStructBuffer);");
            builder.CloseBrace();
            builder.AppendLine($"{_function.SourceName}_Specializations.Add(specializationKey, specializationNativeFunction);");
            builder.EndUnsafeBlock();
            builder.CloseBrace();
            builder.AppendLine("return specializationNativeFunction;");
            builder.CloseBrace();
        }
    }

    void DetermineProtectionMode()
    {
        switch (_protectionMode)
        {
            case EFunctionProtectionMode.UseUFunctionProtection:
                if (_function.HasAnyFlags(EFunctionFlags.Public | EFunctionFlags.BlueprintCallable))
                {
                    Modifiers = ScriptGeneratorUtilities.PublicKeyword;
                }
                else if (_function.HasAllFlags(EFunctionFlags.Protected) || _function.HasMetadata("BlueprintProtected"))
                {
                    Modifiers = ScriptGeneratorUtilities.ProtectedKeyword;
                }
                else
                {
                    Modifiers = ScriptGeneratorUtilities.PrivateKeyword;
                }
                break;
            case EFunctionProtectionMode.OverrideWithInternal:
                Modifiers = "internal ";
                break;
        }
    }

    string DetermineInvokeFunction()
    {
        string invokeFunction = ExporterCallbacks.UObjectCallbacks;
        
        if (_function.HasAllFlags(EFunctionFlags.Static))
        {
            return invokeFunction + ".CallInvokeNativeStaticFunction";
        }
        
        if (_function.HasAllFlags(EFunctionFlags.Net))
        {
            return invokeFunction + ".CallInvokeNativeNetFunction";
        }
        
        if (_function.HasAllFlags(EFunctionFlags.HasOutParms) || _function.HasReturnProperty)
        {
            return invokeFunction + ".CallInvokeNativeFunctionOutParms";
        } 
        
        return invokeFunction + ".CallInvokeNativeFunction";
    }
    
    public string TryAddPrecedingCustomStructParams(UhtProperty parameter, string name)
    {
        if (!_hasCustomStructParamSupport)
        {
            return name;
        }
        
        int precedingCustomStructParams = parameter.GetPrecedingCustomStructParams();
        if (precedingCustomStructParams > 0)
        {
            return name + $"<{string.Join(", ", _customStructParamTypes.GetRange(0, precedingCustomStructParams))}>()";
        }
        
        return name;
    }
}<|MERGE_RESOLUTION|>--- conflicted
+++ resolved
@@ -81,12 +81,8 @@
     protected bool BlueprintEvent => _function.HasAllFlags(EFunctionFlags.BlueprintEvent);
     protected bool BlueprintNativeEvent => _function.IsBlueprintNativeEvent();
     protected bool BlueprintImplementableEvent => _function.IsBlueprintImplementableEvent();
-    
-<<<<<<< HEAD
-    protected bool BlueprintEvent => _blueprintVisibility == EBlueprintVisibility.Event;
     protected bool Throwing => _blueprintVisibility == EBlueprintVisibility.Throwing;
-=======
->>>>>>> da51d9aa
+    
     protected string _invokeFunction = "";
     protected string _invokeFirstArgument = "";
 
@@ -822,34 +818,14 @@
         ExportSpecializationGetter(builder);
         
         ExportSignature(builder, Modifiers);
-<<<<<<< HEAD
+        
         builder.OpenBrace();
         
         if (Throwing)
         {
             builder.AppendLine($"throw new InvalidOperationException(\"Function {_function.EngineName} cannot be called on a Blueprint-only implementer\");");
         }
-        else
-        {
-            
-            builder.BeginUnsafeBlock();
-            ExportInvoke(builder);
-            builder.EndUnsafeBlock();
-        }
-        
-        builder.CloseBrace();
-        builder.AppendLine();
-    }
-
-    public virtual void ExportInvoke(GeneratorStringBuilder builder)
-    {
-        string nativeFunctionIntPtr = $"{_function.SourceName}_NativeFunction";
-=======
-        
-        builder.OpenBrace();
->>>>>>> da51d9aa
-
-        if (BlueprintEvent)
+        else if (BlueprintEvent)
         {
             builder.AppendLine($"if ({InstanceFunctionPtr} == IntPtr.Zero)");
             builder.OpenBrace();
