#include "CSGenerator.h"
#include "CSModule.h"
#include "CSharpGeneratorUtilities.h"
#include "GlueGeneratorModule.h"
#include "CSScriptBuilder.h"
#include "CSPropertyTranslatorManager.h"
#include "PropertyTranslators/PropertyTranslator.h"
#include "PropertyTranslators/DelegateBasePropertyTranslator.h"
#include "GameFramework/FloatingPawnMovement.h"
#include "GameFramework/SpringArmComponent.h"
#include "Interfaces/IPluginManager.h"
#include "Kismet/KismetMathLibrary.h"
#include "Kismet2/KismetEditorUtilities.h"
#include "Misc/ScopedSlowTask.h"
#include "PhysicsEngine/PhysicsAsset.h"
#include "UnrealSharpUtilities/UnrealSharpStatics.h"
#include "Kismet/BlueprintAsyncActionBase.h"
#include "UObject/Field.h"

void FCSGenerator::StartGenerator(const FString& OutputDirectory)
{
	if (bInitialized)
	{
		return;
	}

	bInitialized = true;
	GeneratedScriptsDirectory = OutputDirectory;

	CheckGlueGeneratorVersion();

	//TODO: SUPPORT THESE BUT CURRENTLY TOO LAZY TO FIX
	{
		DenyList.AddClass("AnimationBlueprintLibrary");
		DenyList.AddFunctionCategory(UKismetMathLibrary::StaticClass()->GetFName(), "Math|Vector4");
	}

	AllowList.AddFunction(AActor::StaticClass()->GetFName(), GET_FUNCTION_NAME_CHECKED(AActor, AddComponentByClass));
	
	BlueprintInternalAllowList.AddFunction(AActor::StaticClass()->GetFName(), GET_FUNCTION_NAME_CHECKED(AActor, UserConstructionScript));
	BlueprintInternalAllowList.AddFunction(AActor::StaticClass()->GetFName(), GET_FUNCTION_NAME_CHECKED(AActor, AddComponentByClass));
	BlueprintInternalAllowList.AddFunction(AActor::StaticClass()->GetFName(), GET_FUNCTION_NAME_CHECKED(AActor, FinishAddComponent));
	BlueprintInternalAllowList.AddFunction(UBlueprintAsyncActionBase::StaticClass()->GetFName(), GET_FUNCTION_NAME_CHECKED(UBlueprintAsyncActionBase, Activate));
	
	OverrideInternalList.AddFunction(AActor::StaticClass()->GetFName(), GET_FUNCTION_NAME_CHECKED(AActor, AddComponentByClass));
	OverrideInternalList.AddFunction(AActor::StaticClass()->GetFName(), GET_FUNCTION_NAME_CHECKED(AActor, FinishAddComponent));

	PropertyTranslatorManager.Reset(new FCSPropertyTranslatorManager(NameMapper, DenyList));

	FModuleManager::Get().OnModulesChanged().AddRaw(this, &FCSGenerator::OnModulesChanged);

	// Get all currently loaded types that are in the engine
	TArray<UObject*> ObjectsToProcess;
	GetObjectsOfClass(UField::StaticClass(), ObjectsToProcess);
	GenerateGlueForTypes(ObjectsToProcess);

	// Generate glue for some common types that don't get picked up.
	GenerateGlueForType(UInterface::StaticClass(), true);
	GenerateGlueForType(UObject::StaticClass(), true);
	GenerateGlueForType(USpringArmComponent::StaticClass(), true);
	GenerateGlueForType(UFloatingPawnMovement::StaticClass(), true);
}

void FCSGenerator::OnModulesChanged(FName InModuleName, EModuleChangeReason InModuleChangeReason)
{
	if (InModuleChangeReason != EModuleChangeReason::ModuleLoaded)
	{
		return;
	}
	
	const UPackage* ModulePackage = FindPackage(nullptr, *FString::Printf(TEXT("/Script/%s"), *InModuleName.ToString()));
	
	if (!ModulePackage)
	{
		return;
	}
	
	TArray<UObject*> ObjectsToProcess;
	GetObjectsWithOuter(ModulePackage, ObjectsToProcess, false, RF_ClassDefaultObject);
	GenerateGlueForTypes(ObjectsToProcess);
}

#define LOCTEXT_NAMESPACE "FScriptGenerator"

void FCSGenerator::GenerateGlueForTypes(TArray<UObject*>& ObjectsToProcess)
{
	FScopedSlowTask SlowTask(2, LOCTEXT("GeneratingGlue", "Processing C# bindings..."));
	SlowTask.EnterProgressFrame(1);
	
	for (UObject* ObjectToProcess : ObjectsToProcess)
	{
		GenerateGlueForType(ObjectToProcess);
	}
	
	GeneratedFileManager.RenameTempFiles();
	SlowTask.EnterProgressFrame(1);
}

void FCSGenerator::GenerateGlueForType(UObject* Object, bool bForceExport)
{
	// We don't want stuff in the transient package - that stuff is just temporary
	if (Object->GetOutermost() == GetTransientPackage())
	{
		return;
	}
	
	if (ExportedTypes.Contains(Object))
	{
		return;
	}

	FCSScriptBuilder Builder(FCSScriptBuilder::IndentType::Spaces);
	
	if (UClass* Class = Cast<UClass>(Object))
	{
		// Don't generate glue for templates
		if (Class->HasAnyFlags(RF_ClassDefaultObject))
		{
			return;
		}
		
		// Don't generate glue for classes that are generated from blueprints or C#
		if (Cast<UBlueprintGeneratedClass>(Class) || Class->HasAnyClassFlags(CLASS_CompiledFromBlueprint))
		{
			return;
		}

		// Don't generated glue for classes that have been regenerated in memory (this is the old version of the class)
		if (Class->HasAnyClassFlags(CLASS_NewerVersionExists))
		{
			return;
		}

		// Don't generate glue for TRASH_ classes. These are classes that have been deleted but are still in memory.
		if (Class->GetName().Find(TEXT("TRASH_")) != INDEX_NONE)
		{
			return;
		}

		// Don't generate glue for REINST_ classes. These are classes that have been recompiled but are still in memory, and will soon be TRASH_ classes.
		if (Class->GetName().Find(TEXT("REINST_")) != INDEX_NONE)
		{
			return;
		}

		if (Class->HasMetaData("NotGeneratorValid"))
		{
			return;
		}
		
		RegisterClassToModule(Class);
				
		if (Class->IsChildOf(UInterface::StaticClass()))
		{
			ExportInterface(Class, Builder);
		}
		else if (bForceExport || ShouldExportClass(Class))
		{
			ExportClass(Class, Builder);
		}
	}
	else if (UScriptStruct* Struct = Cast<UScriptStruct>(Object))
	{
		if (bForceExport || ShouldExportStruct(Struct))
		{
			ExportStruct(Struct, Builder);
		}
	}
	else if (UEnum* Enum = Cast<UEnum>(Object))
	{
		if (bForceExport || ShouldExportEnum(Enum))
		{
			ExportEnum(Enum, Builder);
		}
	}

	if (Builder.IsEmpty())
	{
		return;
	}
	
	SaveTypeGlue(Object, Builder);
}

void FCSGenerator::GenerateGlueForDelegate(UFunction* DelegateSignature, bool bForceExport)
{
	// We don't want stuff in the transient package - that stuff is just temporary
	if (DelegateSignature->GetOutermost() == GetTransientPackage())
	{
		return;
	}

	if (ExportedDelegates.Contains(DelegateSignature))
	{
		return;
	}

	FCSScriptBuilder Builder(FCSScriptBuilder::IndentType::Spaces);

	ExportDelegate(DelegateSignature, Builder);

	if (Builder.IsEmpty())
	{
		return;
	}

	FCSModule& Module = Get().FindOrRegisterModule(DelegateSignature->GetOutermost());
	FString DelegateName = FDelegateBasePropertyTranslator::GetDelegateName(DelegateSignature);

	FString FileName = FString::Printf(TEXT("%s.generated.cs"), *DelegateName);
	Get().SaveGlue(Module, FileName, Builder.ToString());
}

#undef LOCTEXT_NAMESPACE

bool FCSGenerator::CanExportClass(UClass* Class) const
{
	return !DenyList.HasClass(Class);
}

bool FCSGenerator::CanDeriveFromNativeClass(UClass* Class)
{
	const bool bCanCreate = !Class->HasAnyClassFlags(CLASS_Deprecated) && !Class->HasAnyClassFlags(CLASS_NewerVersionExists) && !Class->ClassGeneratedBy;
	
	const bool bIsBlueprintBase = FKismetEditorUtilities::CanCreateBlueprintOfClass(Class);
	
	const bool bIsValidClass = bIsBlueprintBase || AllowList.HasClass(Class) || Class->IsChildOf(UBlueprintFunctionLibrary::StaticClass());

	return Class->IsChildOf(USubsystem::StaticClass()) || (bCanCreate && bIsValidClass);
}

static FString GetModuleExportFilename(FName ModuleFName)
{
	return ModuleFName.ToString() + TEXT("Module.cs");
}

void FCSGenerator::SaveModuleGlue(UPackage* Package, const FString& GeneratedGlue)
{
	const FCSModule& BindingsPtr = FindOrRegisterModule(Package);
	FString Filename = GetModuleExportFilename(BindingsPtr.GetModuleName());
	SaveGlue(BindingsPtr, Filename, GeneratedGlue);
}

FString FCSGenerator::GetCSharpEnumType(const EPropertyType PropertyType) const
{
	switch (PropertyType)
	{
	case CPT_Int8:   return "sbyte";
	case CPT_Int16:  return "short";
	case CPT_Int:    return "int";
	case CPT_Int64:  return "long";
	case CPT_Byte:   return "byte";
	case CPT_UInt16: return "ushort";
	case CPT_UInt32: return "uint";
	case CPT_UInt64: return "ulong";
	default:
		return "";
	}
}

void FCSGenerator::ExportEnum(UEnum* Enum, FCSScriptBuilder& Builder)
{
	const FCSModule& Module = FindOrRegisterModule(Enum);

	Builder.GenerateScriptSkeleton(Module.GetNamespace());

	AppendTooltip(Enum, Builder);
	Builder.AppendLine(TEXT("[UEnum]"));
<<<<<<< HEAD

	int64 MaxValue = Enum->GetMaxEnumValue();

	FString TypeDerived;
	if (MaxValue <= (UINT8_MAX + 1)) {
		TypeDerived = "byte";
	}
	else {
		TypeDerived = "int";
	}

	Builder.DeclareType("enum", *Enum->GetName(), *TypeDerived, false);
=======
	Builder.DeclareType(TEXT("enum"), *Enum->GetName(), TEXT("byte"), false);
>>>>>>> d9d4caf4
		
	FString CommonPrefix;

	const int32 ValueCount = Enum->NumEnums();
		
	for (int32 i = 0; i < ValueCount; ++i)
	{
		if (!ShouldExportEnumEntry(Enum, i))
		{
			continue;
		}

		FString RawName;

		FName ValueName = Enum->GetNameByIndex(i);
		int64 Value = Enum->GetValueByIndex(i);
		FString QualifiedValueName = ValueName.ToString();
		const int32 ColonPosition = QualifiedValueName.Find("::");

		if (ColonPosition != INDEX_NONE)
		{
			RawName = QualifiedValueName.Mid(ColonPosition + 2);
		}
		else
		{
			RawName = QualifiedValueName;
		}

		if (RawName.IsEmpty())
		{
			continue;
		}

		if (i == ValueCount - 1 && RawName.EndsWith("MAX"))
		{
			continue;
		}


		AppendTooltip(Enum->GetToolTipTextByIndex(i), Builder);
		Builder.AppendLine(FString::Printf(TEXT("%s=%lld,"), *RawName, Value));
	}

	Builder.CloseBrace();
}

bool FCSGenerator::CanExportFunction(const UStruct* Struct, const UFunction* Function) const
{
	if (DenyList.HasFunction(Struct, Function) || (!AllowList.HasFunction(Struct, Function) && !ShouldExportFunction(Function)))
	{
		return false;
	}

	if (Struct->IsChildOf(UBlueprintAsyncActionBase::StaticClass()))
	{
		const UClass* OwnerClass = Function->GetOwnerClass();
		const FProperty* ReturnProperty = Function->GetReturnProperty();
		if (OwnerClass && ReturnProperty)
		{
			const FObjectProperty* ObjectProperty = CastField<FObjectProperty>(ReturnProperty);
			if (ObjectProperty && ObjectProperty->PropertyClass->IsChildOf(OwnerClass))
			{
				return true;
			}
		}
	}

	if (Function->HasMetaData(MD_Latent) || Function->HasMetaData(MD_BlueprintInternalUseOnly))
	{
		return BlueprintInternalAllowList.HasFunction(Struct, Function);
	}

	return CanExportFunctionParameters(Function);
}

bool FCSGenerator::CanExportFunctionParameters(const UFunction* Function) const
{
	const FProperty* ReturnProperty = Function->GetReturnProperty();
	
	if (ReturnProperty != nullptr && !CanExportReturnValue(ReturnProperty))
	{
		return false;
	}

	for (TFieldIterator<FProperty> ParamIt(Function); ParamIt && !ParamIt->HasAnyPropertyFlags(CPF_ReturnParm); ++ParamIt)
	{
		if (!CanExportParameter(*ParamIt))
		{
			return false;
		}
	}

	return true;
}

bool FCSGenerator::CanExportParameter(const FProperty* Property) const
{
	bool bCanExport = Property->ArrayDim == 1;

	if (bCanExport)
	{
		const FPropertyTranslator& Handler = PropertyTranslatorManager->Find(Property);
		if (!Handler.IsSupportedAsParameter() || !Handler.CanHandleProperty(Property))
		{
			bCanExport = false;
		}
	}

	return bCanExport;
}

bool FCSGenerator::CanExportProperty(const UStruct* Struct, const FProperty* Property) const
{
	// Always include UProperties for whitelisted structs.
	// If their properties where blueprint-exposed, we wouldn't have had to whitelist them!
	bool bCanExport = !DenyList.HasProperty(Struct, Property)
	&& (CanExportPropertyShared(Property)
	|| AllowList.HasProperty(Struct, Property)
	|| AllowList.HasStruct(Struct));
	
	if (bCanExport)
	{
		const bool bIsClassProperty = Struct->IsA(UClass::StaticClass());
		check(bIsClassProperty || Struct->IsA(UScriptStruct::StaticClass()));

		const FPropertyTranslator& Handler = PropertyTranslatorManager->Find(Property);
		if ((bIsClassProperty && !Handler.IsSupportedAsProperty()) || (!bIsClassProperty && !Handler.IsSupportedAsStructProperty())  || !Handler.CanHandleProperty(Property))
		{
			bCanExport = false;
		}
	}

	return bCanExport;
}

bool FCSGenerator::CanExportPropertyShared(const FProperty* Property) const
{
	const FPropertyTranslator& Handler = PropertyTranslatorManager->Find(Property);

	// must be blueprint visible, should not be deprecated, arraydim == 1
	//if it's CPF_BlueprintVisible, we know it's RF_Public, CPF_Protected or MD_AllowPrivateAccess
	const bool bCanExport = ShouldExportProperty(Property)
		&& !Property->HasAnyPropertyFlags(CPF_Deprecated)
		&& (Property->ArrayDim == 1 || (Handler.IsSupportedInStaticArray() && Property->GetOutermost()->IsA(UClass::StaticClass())));

	return bCanExport;
}

void FCSGenerator::GetExportedProperties(TSet<FProperty*>& ExportedProperties, const UStruct* Struct)
{
	for (TFieldIterator<FProperty> PropertyIt(Struct, EFieldIteratorFlags::ExcludeSuper); PropertyIt; ++PropertyIt)
	{
		FProperty* Property = *PropertyIt;
		
		if (!CanExportProperty(Struct, Property))
		{
			continue;
		}

		ExportedProperties.Add(Property);
	}
}

void FCSGenerator::GetExportedFunctions(TSet<UFunction*>& ExportedFunctions, TSet<UFunction*>& ExportedOverridableFunctions, const UClass* Class)
{
	for (TFieldIterator<UFunction> FunctionIt(Class, EFieldIteratorFlags::ExcludeSuper); FunctionIt; ++FunctionIt)
	{
		UFunction* Function = *FunctionIt;
		
		if (!CanExportFunction(Class, Function))
		{
			continue;
		}
		
		if (Function->HasAnyFunctionFlags(FUNC_BlueprintEvent))
		{
			ExportedOverridableFunctions.Add(Function);
		}
		else
		{
			ExportedFunctions.Add(Function);
		}
	}
	
	for (const FImplementedInterface& Interface : Class->Interfaces)
	{
		for (TFieldIterator<UFunction> It(Interface.Class); It; ++It)
		{
			UFunction* Function = *It;
			
			if (!CanExportFunction(Class, Function) || !Function->HasAnyFunctionFlags(FUNC_BlueprintEvent))
			{
				continue;
			}

			bool bIsOverriden = false;
			for (UFunction* ExportedOverridableFunction : ExportedOverridableFunctions)
			{
				if (Function->GetFName() == ExportedOverridableFunction->GetFName())
				{
					bIsOverriden = true;
					break;
				}
			}

			if (bIsOverriden)
			{
				continue;
			}
			
			ExportedOverridableFunctions.Add(Function);
		}
	}
}

void FCSGenerator::GetExportedStructs(TSet<UScriptStruct*>& ExportedStructs) const
{
	for(TObjectIterator<UScriptStruct> ScriptStructItr; ScriptStructItr; ++ScriptStructItr)
	{
		UScriptStruct* Struct = *ScriptStructItr;
		
		if (DenyList.HasStruct(Struct))
		{
			continue;
		}

		ExportedStructs.Add(Struct);
	}
}

bool FCSGenerator::CanExportOverridableParameter(const FProperty* Property)
{
	bool bCanExport = Property->ArrayDim == 1;

	if (bCanExport)
	{
		const FPropertyTranslator& Handler = PropertyTranslatorManager->Find(Property);
		bCanExport = Handler.IsSupportedAsOverridableFunctionParameter() && Handler.CanHandleProperty(Property);
	}

	return bCanExport;
}

bool FCSGenerator::CanExportOverridableReturnValue(const FProperty* Property)
{
	bool bCanExport = Property->ArrayDim == 1;

	if (bCanExport)
	{
		const FPropertyTranslator& Handler = PropertyTranslatorManager->Find(Property);
		if (!Handler.IsSupportedAsOverridableFunctionReturnValue() || !Handler.CanHandleProperty(Property))
		{
			bCanExport = false;
		}
	}

	return bCanExport;
}

const FString& FCSGenerator::GetNamespace(const UObject* Object)
{
	const FCSModule& Module = FindOrRegisterModule(Object);
	return Module.GetNamespace();
}

void FCSGenerator::RegisterClassToModule(const UObject* Struct)
{
	FindOrRegisterModule(Struct);
}

FCSModule& FCSGenerator::FindOrRegisterModule(const UObject* Struct)
{
	const FName ModuleName = UUnrealSharpStatics::GetModuleName(Struct);
	FCSModule* BindingsModule = CSharpBindingsModules.Find(ModuleName);
    
	if (!BindingsModule)
	{
		FString Directory = TEXT("");
		FString ProjectDirectory = FPaths::ProjectDir();
		FString GeneratedUserContent = "Script/obj/Generated";

		if (TSharedPtr<IPlugin> ThisPlugin = IPluginManager::Get().FindPlugin(UE_PLUGIN_NAME))
		{
			// If this plugin is a project plugin, we want to generate all the bindings in the same directory as the plug-in
			// since there's no reason to split the project from the plug-in, like you would need to if this was installed
			// as an engine plugin.
			if (ThisPlugin->GetType() == EPluginType::Project)
			{
				Directory = GeneratedScriptsDirectory;
			}
			else
			{
				if (TSharedPtr<IPlugin> Plugin = IPluginManager::Get().GetModuleOwnerPlugin(*ModuleName.ToString()))
				{
					if (Plugin->GetType() == EPluginType::Engine || Plugin->GetType() == EPluginType::Enterprise)
					{
						Directory = GeneratedScriptsDirectory;
					}
					else
					{
						Directory = FPaths::Combine(ProjectDirectory, GeneratedUserContent);
					}
				}
				else
				{
					if (IModuleInterface* Module = FModuleManager::Get().GetModule(ModuleName))
					{
						if (Module->IsGameModule())
						{
							Directory = FPaths::Combine(ProjectDirectory, GeneratedUserContent);
						}
						else
						{
							Directory = GeneratedScriptsDirectory;
						}
					}
					else
					{
						// This is awful, but we have no way of knowing if the module is a game module or not without loading it.
						// Also for whatever reason "CoreOnline" is not a module.
						Directory = GeneratedScriptsDirectory;
					}
				}
			}
		}

		ensureMsgf(!Directory.IsEmpty(), TEXT("Generating the directory location for generating the scripts for this module failed."));

		BindingsModule = &CSharpBindingsModules.Emplace(ModuleName, FCSModule(ModuleName, Directory));
	}

	return *BindingsModule;
}

void FCSGenerator::CheckGlueGeneratorVersion() const
{
	if (IFileManager::Get().DirectoryExists(*GeneratedScriptsDirectory))
	{
		int GlueGeneratorVersion = 0;
		GConfig->GetInt(GLUE_GENERATOR_CONFIG, GLUE_GENERATOR_VERSION_KEY, GlueGeneratorVersion, GEditorPerProjectIni);
		
		if (GlueGeneratorVersion < GLUE_GENERATOR_VERSION)
		{
			// Remove the whole generated folder if the version is different.
			// This is a bit of a sledgehammer, but it's the easiest way to ensure that we don't have any old files lying around.
			IFileManager::Get().DeleteDirectory(*GeneratedScriptsDirectory, false, true);
		}
	}
	
	GConfig->SetInt(GLUE_GENERATOR_CONFIG, GLUE_GENERATOR_VERSION_KEY, GLUE_GENERATOR_VERSION, GEditorPerProjectIni);
}

void FCSGenerator::ExportInterface(UClass* Interface, FCSScriptBuilder& Builder)
{
	if (!ensure(!ExportedTypes.Contains(Interface)))
	{
		return;
	}

	ExportedTypes.Add(Interface);

	FString InterfaceName = NameMapper.GetScriptClassName(Interface);
	const FCSModule& BindingsModule = FindOrRegisterModule(Interface);
	
	Builder.GenerateScriptSkeleton(BindingsModule.GetNamespace());
	AppendTooltip(Interface, Builder);
	Builder.DeclareType("interface", InterfaceName);
	
	Builder.AppendLine(FString::Printf(TEXT("public static readonly IntPtr NativeInterfaceClassPtr = UCoreUObjectExporter.CallGetNativeClassFromName(\"%s\");"), *Interface->GetName()));

	TSet<UFunction*> ExportedFunctions;
	TSet<UFunction*> ExportedOverridableFunctions;
	GetExportedFunctions(ExportedFunctions, ExportedOverridableFunctions, Interface);
	
	ExportInterfaceFunctions(Builder, Interface, ExportedOverridableFunctions);

	Builder.CloseBrace();

	Builder.AppendLine();
	Builder.AppendLine(FString::Printf(TEXT("public static class %sMarshaller"), *InterfaceName));
	Builder.OpenBrace();
	Builder.AppendLine(FString::Printf(TEXT("public static void ToNative(IntPtr nativeBuffer, int arrayIndex, %s obj)"), *InterfaceName));
	Builder.OpenBrace();
	Builder.AppendLine("	if (obj is CoreUObject.Object objectPointer)");
	Builder.AppendLine("	{");
	Builder.AppendLine("		InterfaceData data = new InterfaceData();");
	Builder.AppendLine("		data.ObjectPointer = objectPointer.NativeObject;");
	Builder.AppendLine(FString::Printf(TEXT("		data.InterfacePointer = %s.NativeInterfaceClassPtr;"), *InterfaceName));
	Builder.AppendLine("		BlittableMarshaller<InterfaceData>.ToNative(nativeBuffer, arrayIndex, data);");
	Builder.AppendLine("	}");
	Builder.CloseBrace();
	Builder.AppendLine();

	Builder.AppendLine(FString::Printf(TEXT("public static %s FromNative(IntPtr nativeBuffer, int arrayIndex)"), *InterfaceName));
	Builder.OpenBrace();
	Builder.AppendLine("	InterfaceData interfaceData = BlittableMarshaller<InterfaceData>.FromNative(nativeBuffer, arrayIndex);");
	Builder.AppendLine("	CoreUObject.Object unrealObject = ObjectMarshaller<CoreUObject.Object>.FromNative(interfaceData.ObjectPointer, 0);");
	Builder.AppendLine(FString::Printf(TEXT("	return unrealObject as %s;"), *InterfaceName));
	Builder.CloseBrace();
	Builder.CloseBrace();
}

void FCSGenerator::ExportDelegate(UFunction* SignatureFunction, FCSScriptBuilder& Builder)
{
	if (!ensure(!ExportedDelegates.Contains(SignatureFunction)))
	{
		return;
	}

	ensure(SignatureFunction->HasAnyFunctionFlags(FUNC_Delegate));

	ExportedDelegates.Add(SignatureFunction);

	FCSModule& Module = FCSGenerator::Get().FindOrRegisterModule(SignatureFunction->GetOutermost());
	FString DelegateName = FDelegateBasePropertyTranslator::GetDelegateName(SignatureFunction);

	Builder.GenerateScriptSkeleton(Module.GetNamespace());
	Builder.AppendLine();

	FString SignatureName = FString::Printf(TEXT("%s.Signature"), *DelegateName);
	FString SuperClass;
	if (SignatureFunction->HasAnyFunctionFlags(FUNC_MulticastDelegate))
	{
		SuperClass = FString::Printf(TEXT("MulticastDelegate<%s>"), *SignatureName);
	}
	else
	{
		SuperClass = FString::Printf(TEXT("Delegate<%s>"), *SignatureName);
	}

	Builder.DeclareType("class", DelegateName, SuperClass, true);

	PropertyTranslatorManager->Find(SignatureFunction).ExportDelegateFunction(Builder, SignatureFunction);

	// Write delegate initializer
	Builder.AppendLine("static public void InitializeUnrealDelegate(IntPtr nativeDelegateProperty)");
	Builder.OpenBrace();
	FCSGenerator::Get().ExportDelegateFunctionStaticConstruction(Builder, SignatureFunction);
	Builder.CloseBrace();

	Builder.CloseBrace();
}

void FCSGenerator::ExportClass(UClass* Class, FCSScriptBuilder& Builder)
{
	if (!ensure(!ExportedTypes.Contains(Class)))
	{
		return;
	}

	ExportedTypes.Add(Class);

	Builder.AppendLine(TEXT("// This file is automatically generated"));
	
	UClass* SuperClass = Class->GetSuperClass();
	if (SuperClass)
	{
		GenerateGlueForType(SuperClass, true);
	}
	
	const FString ScriptClassName = NameMapper.GetScriptClassName(Class);
	const FCSModule& BindingsModule = FindOrRegisterModule(Class);
	
	TSet<FProperty*> ExportedProperties;
	TSet<UFunction*> ExportedFunctions;
	TSet<UFunction*> ExportedOverridableFunctions;

	GetExportedProperties(ExportedProperties, Class);
	GetExportedFunctions(ExportedFunctions, ExportedOverridableFunctions, Class);

	TArray<FString> Interfaces;
	for (const FImplementedInterface& ImplementedInterface : Class->Interfaces)
	{
		UClass* InterfaceClass = ImplementedInterface.Class;
		Interfaces.Add(InterfaceClass->GetName());
	}

	TSet<const FCSModule*> Dependencies;
	GatherModuleDependencies(Class, Dependencies);

	for (const FCSModule* DependencyModule : Dependencies)
	{
		const FString& DelegateNamespace = DependencyModule->GetNamespace();
		Builder.DeclareDirective(DelegateNamespace);
	}

	Builder.GenerateScriptSkeleton(BindingsModule.GetNamespace());
	AppendTooltip(Class, Builder);
	FString Abstract = Class->HasAnyClassFlags(CLASS_Abstract) ? "ClassFlags.Abstract" : "";
	Builder.AppendLine(FString::Printf(TEXT("[UClass(%s)]"), *Abstract));
	Builder.DeclareType("class", ScriptClassName, GetSuperClassName(Class), true, Interfaces);

	TSet<FString> ReservedNames;
	for (const UFunction* Function : ExportedFunctions)
	{
		ReservedNames.Add(NameMapper.MapFunctionName(Function));
	}
	for (const UFunction* Function : ExportedOverridableFunctions)
	{
		ReservedNames.Add(NameMapper.MapFunctionName(Function));
	}
	for (const FProperty* Property : ExportedProperties)
	{
		ReservedNames.Add(NameMapper.ScriptifyName(Property->GetName(), EScriptNameKind::Property));
	}

	// Generate static constructor
	Builder.AppendLine();
	ExportStaticConstructor(Builder, Class, ExportedProperties, ExportedFunctions, ExportedOverridableFunctions, ReservedNames);

	ExportClassProperties(Builder, Class, ExportedProperties, ReservedNames);
	ExportClassFunctions(Builder, Class, ExportedFunctions);
	ExportClassOverridableFunctions(Builder, ExportedOverridableFunctions);	
	
	Builder.AppendLine();
	Builder.CloseBrace();
}

void FCSGenerator::ExportClassOverridableFunctions(FCSScriptBuilder& Builder, const TSet<UFunction*>& ExportedOverridableFunctions)
{
	for (UFunction* Function : ExportedOverridableFunctions)
	{
		PropertyTranslatorManager->Find(Function).ExportOverridableFunction(Builder, Function);
	}
}

void FCSGenerator::ExportClassFunctions(FCSScriptBuilder& Builder, const UClass* Class, const TSet<UFunction*>& ExportedFunctions)
{
	for (UFunction* Function : ExportedFunctions)
	{
		FPropertyTranslator::FunctionType FuncType = FPropertyTranslator::FunctionType::Normal;

		if (OverrideInternalList.HasFunction(Class, Function))
		{
			FuncType = FPropertyTranslator::FunctionType::InternalWhitelisted;
		}
		
		if (Function->HasAnyFunctionFlags(FUNC_Static) && IsBlueprintFunctionLibrary(Class))
		{
			ExtensionMethod Method;
			if (GetExtensionMethodInfo(Method, *Function))
			{
				FuncType = FPropertyTranslator::FunctionType::ExtensionOnAnotherClass;

				const FCSModule& BindingsModule = FindOrRegisterModule(Class);
				TArray<ExtensionMethod>& ModuleExtensionMethods = ExtensionMethods.FindOrAdd(BindingsModule.GetModuleName());
				ModuleExtensionMethods.Add(Method);
			}
		}

		PropertyTranslatorManager->Find(Function).ExportFunction(Builder, Function, FuncType);
	}
}

void FCSGenerator::ExportInterfaceFunctions(FCSScriptBuilder& Builder, const UClass* Class, const TSet<UFunction*>& ExportedFunctions) const
{
	for (UFunction* Function : ExportedFunctions)
	{
		PropertyTranslatorManager->Find(Function).ExportInterfaceFunction(Builder, Function);
	}
}

void FCSGenerator::ExportClassProperties(FCSScriptBuilder& Builder, const UClass* Class, TSet<FProperty*>& ExportedProperties, const TSet<FString>& ReservedNames)
{
	for (FProperty* Property : ExportedProperties)
	{
		const FPropertyTranslator& PropertyTranslator = PropertyTranslatorManager->Find(Property);
		PropertyTranslator.ExportWrapperProperty(Builder, Property, Greylist.HasProperty(Class, Property), AllowList.HasProperty(Class, Property), ReservedNames);
	}
}

void FCSGenerator::ExportStaticConstructor(FCSScriptBuilder& Builder, const UStruct* Struct ,const TSet<FProperty*>& ExportedProperties,  const TSet<UFunction*>& ExportedFunctions, const TSet<UFunction*>& ExportedOverrideableFunctions, const TSet<FString>& ReservedNames)
{
	const UClass* Class = Cast<UClass>(Struct);
	const UScriptStruct* ScriptStruct = Cast<UScriptStruct>(Struct);

	if (!ScriptStruct)
	{
		if (ExportedProperties.IsEmpty() && ExportedFunctions.IsEmpty() && ExportedOverrideableFunctions.IsEmpty())
		{
			return;
		}
	}
	
	bool bHasStaticFunctions = false;
	
	for (UFunction* ExportedFunction : ExportedFunctions)
	{
		if (ExportedFunction->HasAnyFunctionFlags(FUNC_Static))
		{
			bHasStaticFunctions = true;
			break;
		}
	}

	if (bHasStaticFunctions)
	{
		// Keep the class pointer so we can use the CDO to invoke static functions.
		Builder.AppendLine("static readonly IntPtr NativeClassPtr;");
	}

	if (ScriptStruct)
	{
		Builder.AppendLine("public static readonly int NativeDataSize;");
	}

	FString TypeName = NameMapper.GetTypeScriptName(Struct);
	
	Builder.AppendLine(FString::Printf(TEXT("static %s()"), *TypeName));
	Builder.OpenBrace();

	Builder.AppendLine(FString::Printf(TEXT("%sNativeClassPtr = %s.CallGetNative%sFromName(\"%s\");"),
		bHasStaticFunctions ? TEXT("") : TEXT("IntPtr "),
		CoreUObjectCallbacks,
		Class ? TEXT("Class") : TEXT("Struct"), 
		*Struct->GetName()));

	Builder.AppendLine();

	ExportPropertiesStaticConstruction(Builder, ExportedProperties, ReservedNames);

	if (Class)
	{
		Builder.AppendLine();
		ExportClassFunctionsStaticConstruction(Builder, ExportedFunctions);
		Builder.AppendLine();
		ExportClassOverridableFunctionsStaticConstruction(Builder, ExportedOverrideableFunctions);
		Builder.AppendLine();
	}
	else
	{
		Builder.AppendLine();
		Builder.AppendLine(FString::Printf(TEXT("NativeDataSize = %s.CallGetNativeStructSize(NativeClassPtr);"), UScriptStructCallbacks));
	}

	Builder.CloseBrace();
}

void FCSGenerator::ExportClassOverridableFunctionsStaticConstruction(FCSScriptBuilder& Builder, const TSet<UFunction*>& ExportedOverridableFunctions) const
{
	for (UFunction* Function : ExportedOverridableFunctions)
	{
		if (Function->NumParms == 0)
		{
			continue;
		}

		bool bIsEditorOnly = Function->HasAnyFunctionFlags(FUNC_EditorOnly);
		
		if (bIsEditorOnly)
		{
			Builder.BeginWithEditorOnlyBlock();
		}
		
		FString NativeMethodName = Function->GetName();
		Builder.AppendLine(FString::Printf(TEXT("IntPtr %s_NativeFunction = %s.CallGetNativeFunctionFromClassAndName(NativeClassPtr, \"%s\");"), *NativeMethodName, UClassCallbacks, *NativeMethodName));
		Builder.AppendLine(FString::Printf(TEXT("%s_ParamsSize = %s.CallGetNativeFunctionParamsSize(%s_NativeFunction);"), *NativeMethodName, UFunctionCallbacks, *NativeMethodName));
		for (TFieldIterator<FProperty> It(Function, EFieldIteratorFlags::ExcludeSuper); It; ++It)
		{
			FProperty* Property = *It;
			const FPropertyTranslator& ParamHandler = PropertyTranslatorManager->Find(Property);
			ParamHandler.ExportParameterStaticConstruction(Builder, NativeMethodName, Property);
		}

		if (bIsEditorOnly)
		{
			Builder.EndPreprocessorBlock();
		}

		Builder.AppendLine();
	}
}

void FCSGenerator::ExportClassFunctionsStaticConstruction(FCSScriptBuilder& Builder, const TSet<UFunction*>& ExportedFunctions)
{
	for (const UFunction* Function : ExportedFunctions)
	{
		ExportClassFunctionStaticConstruction(Builder, Function);
	}
}

void FCSGenerator::ExportClassFunctionStaticConstruction(FCSScriptBuilder& Builder, const UFunction *Function)
{
	FString NativeMethodName = Function->GetName();
	bool bIsEditorOnly = Function->HasAnyFunctionFlags(FUNC_EditorOnly);
	
	if (bIsEditorOnly)
	{
		Builder.BeginWithEditorOnlyBlock();
	}
	
	Builder.AppendLine(FString::Printf(TEXT("%s_NativeFunction = %s.CallGetNativeFunctionFromClassAndName(NativeClassPtr, \"%s\");"), *NativeMethodName, UClassCallbacks, *Function->GetName()));
	
	if (Function->NumParms > 0)
	{
		Builder.AppendLine(FString::Printf(TEXT("%s_ParamsSize = %s.CallGetNativeFunctionParamsSize(%s_NativeFunction);"), *NativeMethodName, UFunctionCallbacks, *NativeMethodName));
	}
	
	for (TFieldIterator<FProperty> It(Function, EFieldIteratorFlags::ExcludeSuper); It; ++It)
	{
		FProperty* Property = *It;
		const FPropertyTranslator& ParamHandler = PropertyTranslatorManager->Find(Property);
		ParamHandler.ExportParameterStaticConstruction(Builder, NativeMethodName, Property);
	}

	if (bIsEditorOnly)
	{
		Builder.EndPreprocessorBlock();
	}
}

void FCSGenerator::ExportDelegateFunctionStaticConstruction(FCSScriptBuilder& Builder, const UFunction* Function)
{
	FString NativeMethodName = Function->GetName();
	Builder.AppendLine(FString::Printf(TEXT("%s_NativeFunction = FMulticastDelegatePropertyExporter.CallGetSignatureFunction(nativeDelegateProperty);"), *NativeMethodName));
	if (Function->NumParms > 0)
	{
		Builder.AppendLine(FString::Printf(TEXT("%s_ParamsSize = %s.CallGetNativeFunctionParamsSize(%s_NativeFunction);"), *NativeMethodName, UFunctionCallbacks, *NativeMethodName));
	}
	
	for (TFieldIterator<FProperty> It(Function, EFieldIteratorFlags::ExcludeSuper); It; ++It)
	{
		FProperty* Property = *It;
		const FPropertyTranslator& ParamHandler = PropertyTranslatorManager->Find(Property);
		ParamHandler.ExportParameterStaticConstruction(Builder, NativeMethodName, Property);
	}
}

void FCSGenerator::ExportPropertiesStaticConstruction(FCSScriptBuilder& Builder, const TSet<FProperty*>& ExportedProperties, const TSet<FString>& ReservedNames)
{
	//we already warn on conflicts when exporting the properties themselves, so here we can just silently skip them
	TSet<FString> ExportedPropertiesHash;

	for (FProperty* Property : ExportedProperties)
	{
		FString ManagedName = NameMapper.MapPropertyName(Property, ReservedNames);
		
		if (ExportedPropertiesHash.Contains(ManagedName))
		{
			continue;
		}

		if (Property->HasAnyPropertyFlags(CPF_EditorOnly))
		{
			Builder.BeginWithEditorOnlyBlock();
		}
		
		ExportedPropertiesHash.Add(ManagedName);
		PropertyTranslatorManager->Find(Property).ExportPropertyStaticConstruction(Builder, Property, Property->GetName());

		if (Property->HasAnyPropertyFlags(CPF_EditorOnly))
		{
			Builder.EndPreprocessorBlock();
		}
	}
}

bool FCSGenerator::GetExtensionMethodInfo(ExtensionMethod& Info, UFunction& Function)
{
	FProperty* SelfParameter = nullptr;
	bool IsWorldContextParameter = false;

	// ScriptMethod is the canonical metadata for extension methods
	if (Function.HasMetaData(ScriptMethodMetaDataKey))
	{
		SelfParameter = CastField<FProperty>(Function.ChildProperties);
	}

	// however, we can also convert DefaultToSelf parameters to extension methods
	if (!SelfParameter && Function.HasMetaData(MD_DefaultToSelf))
	{
		SelfParameter = Function.FindPropertyByName(*Function.GetMetaData(MD_DefaultToSelf));
	}

	// if a world context is specified, we can use that to determine whether the parameter is a world context
	// we can also convert WorldContext methods into extension methods, if we didn't match on some other parameter already
	if (Function.HasMetaData(MD_WorldContext))
	{
		FString WorldContextName = Function.GetMetaData(MD_WorldContext);
		if (SelfParameter)
		{
			if (SelfParameter->GetName() == WorldContextName)
			{
				IsWorldContextParameter = true;
			}
		}
		else
		{
			SelfParameter = Function.FindPropertyByName(*WorldContextName);
			IsWorldContextParameter = true;
		}
	}

	if (!SelfParameter)
	{
		return false;
	}

	// some world context parameters might not be annotated, so check the name
	if (!IsWorldContextParameter)
	{
		FName ParamName = SelfParameter->GetFName();
		IsWorldContextParameter |= ParamName == MD_WorldContext || ParamName == MD_WorldContextObject;
	}

	Info.Function = &Function;
	Info.SelfParameter = SelfParameter;
	Info.OverrideClassBeingExtended = nullptr;

	// if it's a world context, type it more strongly
	if (IsWorldContextParameter)
	{
		Info.OverrideClassBeingExtended = UWorld::StaticClass();
	}

	return true;
}

void FCSGenerator::ExportStruct(UScriptStruct* Struct, FCSScriptBuilder& Builder)
{
	const FCSModule& BindingsModule = FindOrRegisterModule(Struct);

	TSet<FProperty*> ExportedProperties;
	if (UStruct* ParentStruct = Struct->GetSuperStruct())
	{
		GetExportedProperties(ExportedProperties, ParentStruct);
	}
	GetExportedProperties(ExportedProperties, Struct);
	
	Builder.GenerateScriptSkeleton(BindingsModule.GetNamespace());

	const bool bIsBlittable = PropertyTranslatorManager->IsStructBlittable(*Struct);
	
	FCSPropertyBuilder PropBuilder;

	PropBuilder.AddAttribute("UStruct");
		
	if (bIsBlittable)
	{
		PropBuilder.AddArgument("IsBlittable = true");
	}
	
	PropBuilder.Finish();

	AppendTooltip(Struct, Builder);
	Builder.AppendLine(PropBuilder.ToString());
	Builder.DeclareType("struct", NameMapper.GetStructScriptName(Struct));

	TSet<FString> ReservedNames;
	for (const FProperty* Property : ExportedProperties)
	{
		ReservedNames.Add(Property->GetName());
	}
	
	ExportStructProperties(Builder, Struct, ExportedProperties, bIsBlittable, ReservedNames);

	if (!bIsBlittable)
	{
		// Generate static constructor
		Builder.AppendLine();
		
		ExportStaticConstructor(Builder, Struct, ExportedProperties, {}, {}, ReservedNames);

		// Generate native constructor
		Builder.AppendLine();
		ExportMirrorStructMarshalling(Builder, Struct, ExportedProperties, ReservedNames);
	}
	
	Builder.CloseBrace();

	if (!bIsBlittable)
	{
		// Generate custom marshaler for arrays of this struct
		ExportStructMarshaller(Builder, Struct);
	}
}


void FCSGenerator::ExportStructProperties(FCSScriptBuilder& Builder, const UStruct* Struct, const TSet<FProperty*>& ExportedProperties, bool bSuppressOffsets, const TSet<FString>& ReservedNames) const
{
	for (FProperty* Property : ExportedProperties)
	{
		const FPropertyTranslator& PropertyTranslator = PropertyTranslatorManager->Find(Property);
		PropertyTranslator.ExportMirrorProperty(Builder, Property, Greylist.HasProperty(Struct, Property), bSuppressOffsets, ReservedNames);
	}
}

void FCSGenerator::ExportStructMarshaller(FCSScriptBuilder& Builder, const UScriptStruct* Struct)
{
	FString StructName = NameMapper.GetStructScriptName(Struct);

	Builder.AppendLine();
	Builder.AppendLine(FString::Printf(TEXT("public static class %sMarshaller"), *StructName));
	Builder.OpenBrace();

	Builder.AppendLine(FString::Printf(TEXT("public static %s FromNative(IntPtr nativeBuffer, int arrayIndex)"), *StructName));
	Builder.OpenBrace();
	Builder.AppendLine(FString::Printf(TEXT("return new %s(nativeBuffer + arrayIndex * GetNativeDataSize());"), *StructName));
	Builder.CloseBrace(); // MarshalNativeToManaged

	Builder.AppendLine();
	Builder.AppendLine(FString::Printf(TEXT("public static void ToNative(IntPtr nativeBuffer, int arrayIndex, %s obj)"), *StructName));
	Builder.OpenBrace();
	Builder.AppendLine("obj.ToNative(nativeBuffer + arrayIndex * GetNativeDataSize());");
	Builder.CloseBrace(); // MarshalManagedToNative

	Builder.AppendLine();
	Builder.AppendLine("public static int GetNativeDataSize()");
	Builder.OpenBrace();
	Builder.AppendLine(FString::Printf(TEXT("return %s.NativeDataSize;"), *StructName));
	Builder.CloseBrace();
	Builder.CloseBrace();
}

void FCSGenerator::ExportMirrorStructMarshalling(FCSScriptBuilder& Builder, const UScriptStruct* Struct, TSet<FProperty*> ExportedProperties, const TSet<FString>& ReservedNames) const
{
	Builder.AppendLine();
	Builder.AppendLine("// Construct by marshalling from a native buffer.");
	Builder.AppendLine(FString::Printf(TEXT("public %s(IntPtr InNativeStruct)"), *NameMapper.GetStructScriptName(Struct)));
	Builder.OpenBrace();
	Builder.BeginUnsafeBlock();

	for (FProperty* Property : ExportedProperties)
	{
		const FPropertyTranslator& PropertyHandler = PropertyTranslatorManager->Find(Property);
		FString NativePropertyName = Property->GetName();
		FString CSharpPropertyName = NameMapper.MapPropertyName(Property, ReservedNames);
		PropertyHandler.ExportMarshalFromNativeBuffer(
			Builder, 
			Property, 
			NativePropertyName,
			FString::Printf(TEXT("%s ="), *CSharpPropertyName),
			"InNativeStruct",
			FString::Printf(TEXT("%s_Offset"),*NativePropertyName), 
			false,
			false);
	}

	Builder.EndUnsafeBlock();
	Builder.CloseBrace(); // ctor
	
	Builder.AppendLine();
	Builder.AppendLine("// Marshal into a preallocated native buffer.");
	Builder.AppendLine("public void ToNative(IntPtr buffer)");
	Builder.OpenBrace();
	Builder.BeginUnsafeBlock();

	for (const FProperty* Property : ExportedProperties)
	{
		const FPropertyTranslator& PropertyHandler = PropertyTranslatorManager->Find(Property);
		FString NativePropertyName = Property->GetName();
		FString CSharpPropertyName = NameMapper.MapPropertyName(Property, ReservedNames);
		PropertyHandler.ExportMarshalToNativeBuffer(
			Builder, 
			Property, 
			NativePropertyName,
			"buffer",
			FString::Printf(TEXT("%s_Offset"), *NativePropertyName),
			CSharpPropertyName);
	}

	Builder.EndUnsafeBlock();
	Builder.CloseBrace(); // ToNative
}

FString FCSGenerator::GetSuperClassName(const UClass* Class) const
{
	if (Class == UObject::StaticClass())
	{
		return UNREAL_SHARP_OBJECT;
	}

	// For all other classes, return the fully qualified name of the superclass
	const UClass* SuperClass = Class->GetSuperClass();
	return NameMapper.GetQualifiedName(SuperClass);
}

void FCSGenerator::SaveTypeGlue(const UObject* Object, const FCSScriptBuilder& ScriptBuilder)
{
	const FString FileName = FString::Printf(TEXT("%s.generated.cs"), *Object->GetName());
	SaveGlue(FindOrRegisterModule(Object), FileName, ScriptBuilder.ToString());
}

void FCSGenerator::SaveGlue(const FCSModule& Bindings, const FString& Filename, const FString& GeneratedGlue)
{
	const FString& BindingsSourceDirectory = Bindings.GetGeneratedSourceDirectory();

	IPlatformFile& File = FPlatformFileManager::Get().GetPlatformFile();
	if (!File.CreateDirectoryTree(*BindingsSourceDirectory))
	{
		UE_LOG(LogGlueGenerator, Error, TEXT("Could not create directory %s"), *BindingsSourceDirectory);
		return;
	}

	const FString GlueOutputPath = FPaths::Combine(*BindingsSourceDirectory, *Filename);
	GeneratedFileManager.SaveFileIfChanged(GlueOutputPath, GeneratedGlue);
}

bool FCSGenerator::CanExportReturnValue(const FProperty* Property) const
{
	bool bCanExport = Property->ArrayDim == 1;

	if (bCanExport)
	{
		const FPropertyTranslator& Handler = PropertyTranslatorManager->Find(Property);
		if (!Handler.IsSupportedAsReturnValue() || !Handler.CanHandleProperty(Property))
		{
			bCanExport = false;
		}
	}

	return bCanExport;
}

void FCSGenerator::GatherModuleDependencies(const FProperty* Property, TSet<const FCSModule*>& DependencySet)
{
	TSet<UFunction*> DelegateSignatures;
	PropertyTranslatorManager->Find(Property).AddDelegateReferences(Property, DelegateSignatures);

	for (UFunction* DelegateSignature : DelegateSignatures)
	{
		const FCSModule& DelegateModule = FCSGenerator::Get().FindOrRegisterModule(DelegateSignature->GetOutermost());

		DependencySet.Add(&DelegateModule);
	}
}

void FCSGenerator::GatherModuleDependencies(const UClass* Class, TSet<const FCSModule*>& DependencySet)
{
	// Gather the modules for all interfaces that the class implements
	for (const FImplementedInterface& ImplementedInterface : Class->Interfaces)
	{
		UClass* InterfaceClass = ImplementedInterface.Class;
		const FCSModule& InterfaceModule = FindOrRegisterModule(InterfaceClass);

		DependencySet.Add(&InterfaceModule);
	}

	// Gather the module for the base class of the class
	const UClass* SuperClass = Class->GetSuperClass();
	if (SuperClass)
	{
		const FCSModule& SuperClassModule = FindOrRegisterModule(SuperClass);

		DependencySet.Add(&SuperClassModule);
	}

	// Gather the modules for the types of all properties that the class contains
	for (TFieldIterator<FProperty> PropertyIt(Class, EFieldIteratorFlags::ExcludeSuper); PropertyIt; ++PropertyIt)
	{
		FProperty* Property = *PropertyIt;

		if (!CanExportProperty(Class, Property))
		{
			continue;
		}

		GatherModuleDependencies(Property, DependencySet);
	}

	// Gather the modules for the return and parameter types of all functions that the class contains
	for (TFieldIterator<UFunction> FunctionIt(Class, EFieldIteratorFlags::ExcludeSuper); FunctionIt; ++FunctionIt)
	{
		UFunction* Function = *FunctionIt;

		if (!CanExportFunction(Class, Function))
		{
			continue;
		}

		FProperty* ReturnProperty = Function->GetReturnProperty();
		if (ReturnProperty)
		{
			GatherModuleDependencies(ReturnProperty, DependencySet);
		}

		for (TFieldIterator<FProperty> ParamIt(Function); ParamIt; ++ParamIt)
		{
			FProperty* Parameter = *ParamIt;
			GatherModuleDependencies(Parameter, DependencySet);
		}
	}
}

void FCSGenerator::AddExportedType(UObject* Object)
{
	ExportedTypes.Add(Object);
}<|MERGE_RESOLUTION|>--- conflicted
+++ resolved
@@ -266,22 +266,20 @@
 
 	AppendTooltip(Enum, Builder);
 	Builder.AppendLine(TEXT("[UEnum]"));
-<<<<<<< HEAD
 
 	int64 MaxValue = Enum->GetMaxEnumValue();
 
 	FString TypeDerived;
-	if (MaxValue <= (UINT8_MAX + 1)) {
-		TypeDerived = "byte";
-	}
-	else {
-		TypeDerived = "int";
+	if (MaxValue <= UINT8_MAX + 1) 
+	{
+		TypeDerived = TEXT("byte");
+	}
+	else 
+	{
+		TypeDerived = TEXT("int");
 	}
 
 	Builder.DeclareType("enum", *Enum->GetName(), *TypeDerived, false);
-=======
-	Builder.DeclareType(TEXT("enum"), *Enum->GetName(), TEXT("byte"), false);
->>>>>>> d9d4caf4
 		
 	FString CommonPrefix;
 
