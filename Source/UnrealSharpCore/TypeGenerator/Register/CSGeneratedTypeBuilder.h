﻿#pragma once

#include "CSUnrealSharpSettings.h"
#include "CSMetaDataUtils.h"
#include "UObject/Class.h"
#include "UObject/Field.h"
#include "UnrealSharpCore/CSManager.h"

template<typename TMetaData, class TField>
class TCSGeneratedTypeBuilder
{
public:
	
	virtual ~TCSGeneratedTypeBuilder() = default;
	
	TCSGeneratedTypeBuilder(TSharedPtr<TMetaData> InTypeMetaData, const TSharedPtr<FCSAssembly>& InOwningAssembly) : TypeMetaData(InTypeMetaData), Field(nullptr), OwningAssembly(InOwningAssembly)
	{
	}

	TCSGeneratedTypeBuilder(TSharedPtr<TMetaData> InTypeMetaData, TField* InField) : TypeMetaData(InTypeMetaData), Field(InField)
	{
	}

	TCSGeneratedTypeBuilder() : Field(nullptr)
	{
		
	}

	TField* CreateType()
	{
		UPackage* Package = OwningAssembly->GetPackage(TypeMetaData->Namespace);
		FName FieldName = GetFieldName();

#if WITH_EDITOR
		Field = FindObject<TField>(Package, *FieldName.ToString());
		if (!Field)
#endif
		{
			Field = NewObject<TField>(Package, TField::StaticClass(), FieldName, RF_Public | RF_Standalone);
		}
		
		return Field;
	}

	// Start TCSGeneratedTypeBuilder interface
	virtual void RebuildType() = 0;
	virtual void UpdateType() = 0;
	virtual FName GetFieldName() const { return TypeMetaData->Name; }
	// End of interface

	void RegisterFieldToLoader(ENotifyRegistrationType RegistrationType)
	{
		NotifyRegistrationEvent(*Field->GetOutermost()->GetName(),
		*Field->GetName(),
		RegistrationType,
		ENotifyRegistrationPhase::NRP_Finished,
		nullptr,
		false,
		Field);
	}

protected:
	
	TSharedPtr<const TMetaData> TypeMetaData;
	TField* Field;
<<<<<<< HEAD
	
	TSharedPtr<FCSAssembly> OwningAssembly;

private:

	void ApplyDisplayName()
	{
#if WITH_EDITOR
		static FString DisplayNameKey = TEXT("DisplayName");
		if (!Field->HasMetaData(*DisplayNameKey))
		{
			Field->SetMetaData(*DisplayNameKey, *TypeMetaData->Name.ToString());
		}
		
		if (GetDefault<UCSUnrealSharpSettings>()->bSuffixGeneratedTypes)
		{
			FString DisplayName = Field->GetMetaData(*DisplayNameKey);
			DisplayName += TEXT(" (C#)");
			Field->SetMetaData(*DisplayNameKey, *DisplayName);
		}
#endif
	}
=======
>>>>>>> 01c72819
};
<|MERGE_RESOLUTION|>--- conflicted
+++ resolved
@@ -63,29 +63,6 @@
 	
 	TSharedPtr<const TMetaData> TypeMetaData;
 	TField* Field;
-<<<<<<< HEAD
+	TSharedPtr<FCSAssembly> OwningAssembly;
 	
-	TSharedPtr<FCSAssembly> OwningAssembly;
-
-private:
-
-	void ApplyDisplayName()
-	{
-#if WITH_EDITOR
-		static FString DisplayNameKey = TEXT("DisplayName");
-		if (!Field->HasMetaData(*DisplayNameKey))
-		{
-			Field->SetMetaData(*DisplayNameKey, *TypeMetaData->Name.ToString());
-		}
-		
-		if (GetDefault<UCSUnrealSharpSettings>()->bSuffixGeneratedTypes)
-		{
-			FString DisplayName = Field->GetMetaData(*DisplayNameKey);
-			DisplayName += TEXT(" (C#)");
-			Field->SetMetaData(*DisplayNameKey, *DisplayName);
-		}
-#endif
-	}
-=======
->>>>>>> 01c72819
 };
