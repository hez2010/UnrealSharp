--- conflicted
+++ resolved
@@ -6,10 +6,6 @@
 
 public class BuildToolProcess : Process
 {
-
-    public string Output { get; private set; } = string.Empty;
-    public string Error { get; private set; } = string.Empty;
-
     public BuildToolProcess(string? fileName = null)
     {
         if (fileName == null)
@@ -23,7 +19,7 @@
                 fileName = Program.BuildToolOptions.DotNetPath;
             }
         }
-
+        
         StartInfo.FileName = fileName;
         StartInfo.CreateNoWindow = true;
         StartInfo.ErrorDialog = false;
@@ -33,22 +29,13 @@
         StartInfo.RedirectStandardOutput = true;
         EnableRaisingEvents = true;
     }
-
+    
     public bool StartBuildToolProcess()
     {
         try
         {
             OutputDataReceived += (sender, e) =>
             {
-<<<<<<< HEAD
-                throw new Exception("Failed to start process");
-            }
-
-            WriteOutProcess();
-
-            StringBuilder output = new();
-            OutputDataReceived += (sender, args) =>
-=======
                 if (e.Data != null)
                 {
                     Console.Out.WriteLine(e.Data);
@@ -56,21 +43,12 @@
             };
             
             ErrorDataReceived += (sender, e) =>
->>>>>>> 7b81e960
             {
                 if (e.Data != null)
                 {
                     Console.Error.WriteLine(e.Data);
                 }
             };
-<<<<<<< HEAD
-
-            // To avoid deadlocks, use an asynchronous read operation on at least one of the streams.
-            BeginOutputReadLine();
-
-            Error = StandardError.ReadToEnd();
-
-=======
             
             if (!Start())
             {
@@ -79,17 +57,11 @@
             
             BeginErrorReadLine();
             BeginOutputReadLine();
->>>>>>> 7b81e960
             WaitForExit();
-            Output = output.ToString();
 
             if (ExitCode != 0)
             {
-<<<<<<< HEAD
-                throw new Exception($"Error in executing build command {StartInfo.Arguments}: {Environment.NewLine + Error + Environment.NewLine + output}");
-=======
                 throw new Exception($"Process exited with code {ExitCode}");
->>>>>>> 7b81e960
             }
         }
         catch (Exception ex)
