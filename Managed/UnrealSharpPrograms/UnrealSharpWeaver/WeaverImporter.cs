﻿using Mono.Cecil;
using Mono.Cecil.Rocks;
using UnrealSharpWeaver.Utilities;

namespace UnrealSharpWeaver;

public class WeaverImporter
{
    private static WeaverImporter? _instance;
    public static WeaverImporter Instance => _instance ??= new WeaverImporter();

<<<<<<< HEAD
    private static readonly string Attributes = ".Attributes";
    
    public static readonly string UnrealSharpNamespace = "UnrealSharp";
    public static readonly string UnrealSharpAttributesNamespace = UnrealSharpNamespace + Attributes;
    
    public static readonly string UnrealSharpCoreNamespace = UnrealSharpNamespace + ".Core";
    public static readonly string UnrealSharpCoreAttributesNamespace = UnrealSharpCoreNamespace + Attributes;
    public static readonly string UnrealSharpCoreMarshallers = UnrealSharpCoreNamespace + ".Marshallers";
    
    public static readonly string InteropNameSpace = UnrealSharpNamespace + ".Interop";
    public static readonly string AttributeNamespace = UnrealSharpNamespace + Attributes;
    public static readonly string CoreUObjectNamespace = UnrealSharpNamespace + ".CoreUObject";
    public static readonly string EngineNamespace = UnrealSharpNamespace + ".Engine";
    
    public static readonly string UnrealSharpObject = "UnrealSharpObject";
    public static readonly string FPropertyCallbacks = "FPropertyExporter";

    public static readonly string CoreUObjectCallbacks = "UCoreUObjectExporter";
    public static readonly string UObjectCallbacks = "UObjectExporter";
    public static readonly string UScriptStructCallbacks = "UScriptStructExporter";
    public static readonly string UFunctionCallbacks = "UFunctionExporter";
    public MethodReference? UFunctionAttributeConstructor => UnrealSharpAssembly.FindType("UFunctionAttribute", "UnrealSharp.Attributes")?.FindMethod(".ctor");
    public MethodReference? BlueprintInternalUseAttributeConstructor => UnrealSharpAssembly.FindType("BlueprintInternalUseOnlyAttribute", "UnrealSharp.Attributes.MetaTags")?.FindMethod(".ctor");
    public static readonly string MulticastDelegatePropertyCallbacks = "FMulticastDelegatePropertyExporter";
    public static readonly string UStructCallbacks = "UStructExporter";
    
    public static readonly string GeneratedTypeAttribute = "GeneratedTypeAttribute";
    
=======
    private const string Attributes = ".Attributes";

    public const string UnrealSharpNamespace = "UnrealSharp";
    public const string UnrealSharpAttributesNamespace = UnrealSharpNamespace + Attributes;

    public const string UnrealSharpCoreNamespace = UnrealSharpNamespace + ".Core";
    public const string UnrealSharpCoreAttributesNamespace = UnrealSharpCoreNamespace + Attributes;
    public const string UnrealSharpCoreMarshallers = UnrealSharpCoreNamespace + ".Marshallers";

    public const string InteropNameSpace = UnrealSharpNamespace + ".Interop";
    public const string AttributeNamespace = UnrealSharpNamespace + Attributes;
    public const string CoreUObjectNamespace = UnrealSharpNamespace + ".CoreUObject";
    public const string EngineNamespace = UnrealSharpNamespace + ".Engine";

    public const string UnrealSharpObject = "UnrealSharpObject";
    public const string FPropertyCallbacks = "FPropertyExporter";

    public const string CoreUObjectCallbacks = "UCoreUObjectExporter";
    public const string UObjectCallbacks = "UObjectExporter";
    public const string UScriptStructCallbacks = "UScriptStructExporter";
    public const string UFunctionCallbacks = "UFunctionExporter";
    public const string MulticastDelegatePropertyCallbacks = "FMulticastDelegatePropertyExporter";
    public const string UStructCallbacks = "UStructExporter";

    public const string GeneratedTypeAttribute = "GeneratedTypeAttribute";

>>>>>>> caf08d55
    public AssemblyDefinition UserAssembly = null!;
    public readonly ICollection<AssemblyDefinition> WeavedAssemblies = [];
    
    public AssemblyDefinition UnrealSharpAssembly => FindAssembly(UnrealSharpNamespace);
    public AssemblyDefinition UnrealSharpCoreAssembly => FindAssembly(UnrealSharpNamespace + ".Core");
    public AssemblyDefinition ProjectGlueAssembly => FindAssembly("ProjectGlue");
    
    public MethodReference NativeObjectGetter = null!;
    public TypeDefinition IntPtrType = null!;
    public MethodReference IntPtrAdd = null!;
    public FieldReference IntPtrZero = null!;
    public MethodReference IntPtrEqualsOperator = null!;
    public TypeReference UnrealSharpObjectType = null!;
    public TypeDefinition IInterfaceType = null!;
    public MethodReference GetNativeFunctionFromInstanceAndNameMethod = null!;
    public TypeReference Int32TypeRef = null!;
    public TypeReference UInt64TypeRef = null!;
    public TypeReference VoidTypeRef = null!;
    public TypeReference ByteTypeRef = null!;
    public MethodReference GetNativeClassFromNameMethod = null!;
    public MethodReference GetNativeStructFromNameMethod = null!;
    public MethodReference GetPropertyOffsetFromNameMethod = null!;
    public MethodReference GetPropertyOffset = null!;
    public MethodReference GetNativePropertyFromNameMethod = null!;
    public MethodReference GetNativeFunctionFromClassAndNameMethod = null!;
    public MethodReference GetNativeFunctionParamsSizeMethod = null!;
    public MethodReference GetNativeStructSizeMethod = null!;
    public MethodReference GetSignatureFunction = null!;
    public MethodReference InitializeStructMethod = null!;
    
    public MethodReference InvokeNativeFunctionMethod = null!;
    public MethodReference InvokeNativeNetFunction = null!;
    public MethodReference InvokeNativeFunctionOutParms = null!;

    public MethodReference GeneratedTypeCtor = null!;
    
    public TypeDefinition UObjectDefinition = null!;
    public TypeDefinition UActorComponentDefinition = null!;
    
    public TypeDefinition ScriptInterfaceMarshaller = null!;
    
    public MethodReference BlittableTypeConstructor = null!;

    public DefaultAssemblyResolver AssemblyResolver = null!;
    
    public static void Shutdown()
    {
        _instance = null;
    }
    
    static AssemblyDefinition FindAssembly(string assemblyName)
    {
        return Instance.AssemblyResolver.Resolve(new AssemblyNameReference(assemblyName, new Version(0, 0)));
    }

    public void ImportCommonTypes(AssemblyDefinition userAssembly)
    {
        UserAssembly = userAssembly;
        
        TypeSystem typeSystem = UserAssembly.MainModule.TypeSystem;
        
        Int32TypeRef = typeSystem.Int32;
        UInt64TypeRef = typeSystem.UInt64;
        VoidTypeRef = typeSystem.Void;
        ByteTypeRef = typeSystem.Byte;
        
        IntPtrType = typeSystem.IntPtr.Resolve();
        IntPtrAdd = IntPtrType.FindMethod("Add")!;
        IntPtrZero = IntPtrType.FindField("Zero");
        IntPtrEqualsOperator = IntPtrType.FindMethod("op_Equality")!;

        UnrealSharpObjectType = UnrealSharpCoreAssembly.FindType(UnrealSharpObject, UnrealSharpCoreNamespace)!;
        IInterfaceType = UnrealSharpAssembly.FindType("IInterface", CoreUObjectNamespace)!.Resolve();
        
        TypeDefinition unrealSharpObjectType = UnrealSharpObjectType.Resolve();
        NativeObjectGetter = unrealSharpObjectType.FindMethod("get_NativeObject")!;

        GetNativeFunctionFromInstanceAndNameMethod = FindExporterMethod(TypeDefinitionUtilities.UClassCallbacks, "CallGetNativeFunctionFromInstanceAndName");
        
        GetNativeStructFromNameMethod = FindExporterMethod(CoreUObjectCallbacks, "CallGetNativeStructFromName");
        GetNativeClassFromNameMethod = FindExporterMethod(CoreUObjectCallbacks, "CallGetNativeClassFromName");
        
        GetPropertyOffsetFromNameMethod = FindExporterMethod(FPropertyCallbacks, "CallGetPropertyOffsetFromName");
        GetPropertyOffset = FindExporterMethod(FPropertyCallbacks, "CallGetPropertyOffset");
        
        GetNativePropertyFromNameMethod = FindExporterMethod(FPropertyCallbacks, "CallGetNativePropertyFromName");
        
        GetNativeFunctionFromClassAndNameMethod = FindExporterMethod(TypeDefinitionUtilities.UClassCallbacks, "CallGetNativeFunctionFromClassAndName");
        GetNativeFunctionParamsSizeMethod = FindExporterMethod(UFunctionCallbacks, "CallGetNativeFunctionParamsSize");
        
        GetNativeStructSizeMethod = FindExporterMethod(UScriptStructCallbacks, "CallGetNativeStructSize");
        
        InvokeNativeFunctionMethod = FindExporterMethod(UObjectCallbacks, "CallInvokeNativeFunction");
        InvokeNativeNetFunction = FindExporterMethod(UObjectCallbacks, "CallInvokeNativeNetFunction");
        InvokeNativeFunctionOutParms = FindExporterMethod(UObjectCallbacks, "CallInvokeNativeFunctionOutParms");
        
        GetSignatureFunction = FindExporterMethod(MulticastDelegatePropertyCallbacks, "CallGetSignatureFunction");
        
        InitializeStructMethod = FindExporterMethod(UStructCallbacks, "CallInitializeStruct");
        
        UObjectDefinition = UnrealSharpAssembly.FindType("UObject", CoreUObjectNamespace)!.Resolve();
        UActorComponentDefinition = UnrealSharpAssembly.FindType("UActorComponent", EngineNamespace)!.Resolve();
        
        TypeReference blittableType = UnrealSharpCoreAssembly.FindType(TypeDefinitionUtilities.BlittableTypeAttribute, UnrealSharpCoreAttributesNamespace)!;
        BlittableTypeConstructor = blittableType.FindMethod(".ctor")!;

        TypeReference generatedType = UnrealSharpCoreAssembly.FindType(GeneratedTypeAttribute, UnrealSharpCoreAttributesNamespace)!;
        GeneratedTypeCtor = generatedType.FindMethod(".ctor")!;
        
        ScriptInterfaceMarshaller = UnrealSharpAssembly.FindType("ScriptInterfaceMarshaller`1", CoreUObjectNamespace)!.Resolve();
    }

    private static MethodReference FindBindingsStaticMethod(string findNamespace, string findClass, string findMethod)
    {
        foreach (var module in Instance.UnrealSharpAssembly.Modules)
        {
            foreach (var type in module.GetAllTypes())
            {
                if (type.Namespace != findNamespace || type.Name != findClass)
                {
                    continue;
                }

                foreach (var method in type.Methods)
                {
                    if (method.IsStatic && method.Name == findMethod)
                    {
                        return Instance.UserAssembly.MainModule.ImportReference(method);
                    }
                }
            }
        }
        
        throw new Exception("Could not find method " + findMethod + " in class " + findClass + " in namespace " + findNamespace);
    }

    private static MethodReference FindExporterMethod(string exporterName, string functionName)
    {
        return FindBindingsStaticMethod(InteropNameSpace, exporterName, functionName);
    }
}<|MERGE_RESOLUTION|>--- conflicted
+++ resolved
@@ -9,36 +9,6 @@
     private static WeaverImporter? _instance;
     public static WeaverImporter Instance => _instance ??= new WeaverImporter();
 
-<<<<<<< HEAD
-    private static readonly string Attributes = ".Attributes";
-    
-    public static readonly string UnrealSharpNamespace = "UnrealSharp";
-    public static readonly string UnrealSharpAttributesNamespace = UnrealSharpNamespace + Attributes;
-    
-    public static readonly string UnrealSharpCoreNamespace = UnrealSharpNamespace + ".Core";
-    public static readonly string UnrealSharpCoreAttributesNamespace = UnrealSharpCoreNamespace + Attributes;
-    public static readonly string UnrealSharpCoreMarshallers = UnrealSharpCoreNamespace + ".Marshallers";
-    
-    public static readonly string InteropNameSpace = UnrealSharpNamespace + ".Interop";
-    public static readonly string AttributeNamespace = UnrealSharpNamespace + Attributes;
-    public static readonly string CoreUObjectNamespace = UnrealSharpNamespace + ".CoreUObject";
-    public static readonly string EngineNamespace = UnrealSharpNamespace + ".Engine";
-    
-    public static readonly string UnrealSharpObject = "UnrealSharpObject";
-    public static readonly string FPropertyCallbacks = "FPropertyExporter";
-
-    public static readonly string CoreUObjectCallbacks = "UCoreUObjectExporter";
-    public static readonly string UObjectCallbacks = "UObjectExporter";
-    public static readonly string UScriptStructCallbacks = "UScriptStructExporter";
-    public static readonly string UFunctionCallbacks = "UFunctionExporter";
-    public MethodReference? UFunctionAttributeConstructor => UnrealSharpAssembly.FindType("UFunctionAttribute", "UnrealSharp.Attributes")?.FindMethod(".ctor");
-    public MethodReference? BlueprintInternalUseAttributeConstructor => UnrealSharpAssembly.FindType("BlueprintInternalUseOnlyAttribute", "UnrealSharp.Attributes.MetaTags")?.FindMethod(".ctor");
-    public static readonly string MulticastDelegatePropertyCallbacks = "FMulticastDelegatePropertyExporter";
-    public static readonly string UStructCallbacks = "UStructExporter";
-    
-    public static readonly string GeneratedTypeAttribute = "GeneratedTypeAttribute";
-    
-=======
     private const string Attributes = ".Attributes";
 
     public const string UnrealSharpNamespace = "UnrealSharp";
@@ -64,8 +34,10 @@
     public const string UStructCallbacks = "UStructExporter";
 
     public const string GeneratedTypeAttribute = "GeneratedTypeAttribute";
-
->>>>>>> caf08d55
+    
+    public MethodReference? UFunctionAttributeConstructor => UnrealSharpAssembly.FindType("UFunctionAttribute", "UnrealSharp.Attributes")?.FindMethod(".ctor");
+    public MethodReference? BlueprintInternalUseAttributeConstructor => UnrealSharpAssembly.FindType("BlueprintInternalUseOnlyAttribute", "UnrealSharp.Attributes.MetaTags")?.FindMethod(".ctor");
+    
     public AssemblyDefinition UserAssembly = null!;
     public readonly ICollection<AssemblyDefinition> WeavedAssemblies = [];
     
