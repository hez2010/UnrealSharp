using Mono.Cecil;
using UnrealSharpWeaver.MetaData;

namespace UnrealSharpWeaver.TypeProcessors;

public struct FunctionParamRewriteInfo(PropertyMetaData propertyMetadata)
{
    public readonly PropertyMetaData PropertyMetaData = propertyMetadata;
    public FieldDefinition? OffsetField;
    public FieldDefinition? NativePropertyField;
}

public struct FunctionRewriteInfo
{
    public FieldDefinition? FunctionParamSizeField;
    public Tuple<FieldDefinition, PropertyMetaData>[] FunctionParams;
    public List<Tuple<FieldDefinition, PropertyMetaData>> FunctionParamsElements;
    
    public FunctionRewriteInfo(FunctionMetaData functionMetadata)
    {
        var paramAmount = functionMetadata.Parameters.Length;

        if (functionMetadata.HasReturnValue())
        {
            paramAmount++;
        }
        
<<<<<<< HEAD
        FunctionParams = new Tuple<FieldDefinition, PropertyMetaData>[paramAmount];
        FunctionParamsElements = new List<Tuple<FieldDefinition, PropertyMetaData>>(paramAmount);
    }
=======
        FunctionParams = new FunctionParamRewriteInfo[paramSize];

        for (int i = 0; i < functionMetadata.Parameters.Length; i++)
        {
            FunctionParams[i] = new(functionMetadata.Parameters[i]);
        }

        if (functionMetadata.ReturnValue != null)
        {
            FunctionParams[^1] = new(functionMetadata.ReturnValue);
        }
    }
    
    public FieldDefinition? FunctionParamSizeField;
    public readonly FunctionParamRewriteInfo[] FunctionParams;
>>>>>>> c007bed9
}<|MERGE_RESOLUTION|>--- conflicted
+++ resolved
@@ -12,24 +12,15 @@
 
 public struct FunctionRewriteInfo
 {
-    public FieldDefinition? FunctionParamSizeField;
-    public Tuple<FieldDefinition, PropertyMetaData>[] FunctionParams;
-    public List<Tuple<FieldDefinition, PropertyMetaData>> FunctionParamsElements;
-    
     public FunctionRewriteInfo(FunctionMetaData functionMetadata)
     {
-        var paramAmount = functionMetadata.Parameters.Length;
+        int paramSize = functionMetadata.Parameters.Length;
 
-        if (functionMetadata.HasReturnValue())
+        if (functionMetadata.ReturnValue != null)
         {
-            paramAmount++;
+            paramSize++;
         }
         
-<<<<<<< HEAD
-        FunctionParams = new Tuple<FieldDefinition, PropertyMetaData>[paramAmount];
-        FunctionParamsElements = new List<Tuple<FieldDefinition, PropertyMetaData>>(paramAmount);
-    }
-=======
         FunctionParams = new FunctionParamRewriteInfo[paramSize];
 
         for (int i = 0; i < functionMetadata.Parameters.Length; i++)
@@ -45,5 +36,4 @@
     
     public FieldDefinition? FunctionParamSizeField;
     public readonly FunctionParamRewriteInfo[] FunctionParams;
->>>>>>> c007bed9
 }