--- conflicted
+++ resolved
@@ -1,5 +1,4 @@
-﻿using System.Collections.Immutable;
-using Mono.Cecil;
+﻿using Mono.Cecil;
 using Mono.Cecil.Cil;
 using UnrealSharpWeaver.MetaData;
 using UnrealSharpWeaver.Utilities;
@@ -7,306 +6,67 @@
 namespace UnrealSharpWeaver.TypeProcessors;
 
 public static class UnrealInterfaceProcessor
-{
+{ 
     public static void ProcessInterfaces(List<TypeDefinition> interfaces, ApiMetaData assemblyMetadata)
     {
         assemblyMetadata.InterfacesMetaData.Capacity = interfaces.Count;
-
+        
         for (var i = 0; i < interfaces.Count; ++i)
         {
             TypeDefinition interfaceType = interfaces[i];
             assemblyMetadata.InterfacesMetaData.Add(new InterfaceMetaData(interfaceType));
-
-            CreateInterfaceWrapper(interfaceType);
+            
             CreateInterfaceMarshaller(interfaceType);
         }
     }
 
-    public static void CreateInterfaceWrapper(TypeDefinition interfaceType)
+    public static void CreateInterfaceMarshaller(TypeDefinition interfaceType)
     {
-<<<<<<< HEAD
-        TypeDefinition interfaceWrapperClass = WeaverImporter.Instance.UserAssembly.CreateNewClass(interfaceType.Namespace, interfaceType.GetWrapperClassName(),
-            TypeAttributes.Class | TypeAttributes.Sealed | TypeAttributes.Public | TypeAttributes.BeforeFieldInit);
-        interfaceWrapperClass.Interfaces.Add(new InterfaceImplementation(interfaceType));
-        var importedIScriptInterface = interfaceType.Module.ImportReference(WeaverImporter.Instance.ScriptInterfaceWrapper);
-        interfaceWrapperClass.Interfaces.Add(new InterfaceImplementation(importedIScriptInterface));
-        var (importedUObjectType, nativeObjectGetter) = CreateObjectBackingCode(interfaceType, interfaceWrapperClass);
-=======
         TypeDefinition structMarshallerClass = WeaverImporter.Instance.CurrentWeavingAssembly.CreateNewClass(interfaceType.Namespace, interfaceType.GetMarshallerClassName(), 
             TypeAttributes.Class | TypeAttributes.Public | TypeAttributes.BeforeFieldInit);
->>>>>>> bd07e7a0
         
-        List<FunctionMetaData> functionMetadata = WriteWrapperMethodImplementations(interfaceType, interfaceWrapperClass, nativeObjectGetter);
-
-        GenerateStaticConstructor(interfaceType, interfaceWrapperClass, functionMetadata);
-
-        MethodDefinition wrapMethodDefinition = interfaceType.AddMethod("Wrap", interfaceType,
-            MethodAttributes.Public | MethodAttributes.Static, importedUObjectType);
-
-        ILProcessor processor = wrapMethodDefinition.Body.GetILProcessor();
-
-        // Create a constructor for the wrapper class that takes a UObject parameter
-        MethodDefinition constructorMethod = ConstructorBuilder.CreateConstructor(interfaceWrapperClass, MethodAttributes.Public, importedUObjectType);
-        ILProcessor constructorProcessor = constructorMethod.Body.GetILProcessor();
-
-        // Call base constructor
-        constructorProcessor.Emit(OpCodes.Ldarg_0);
-        MethodReference objectCtorRef = interfaceWrapperClass.Module.ImportReference(typeof(object).GetConstructor(Type.EmptyTypes));
-        constructorProcessor.Emit(OpCodes.Call, objectCtorRef);
-
-        // Store UObject parameter in the backing field
-        FieldDefinition objectBackingField = interfaceWrapperClass.Fields.First(f => f.Name == "<Object>k__BackingField");
-        constructorProcessor.Emit(OpCodes.Ldarg_0);
-        constructorProcessor.Emit(OpCodes.Ldarg_1);
-        constructorProcessor.Emit(OpCodes.Stfld, objectBackingField);
-        constructorProcessor.Emit(OpCodes.Ret);
-
-        // In the Wrap method, create an instance of the wrapper class
-        processor.Emit(OpCodes.Ldarg_0); // Load UObject parameter
-        processor.Emit(OpCodes.Newobj, constructorMethod); // Create new wrapper instance with UObject parameter
-        processor.Emit(OpCodes.Ret); // Return the wrapper instance
-
-        wrapMethodDefinition.OptimizeMethod();
-    }
-    private static List<FunctionMetaData> WriteWrapperMethodImplementations(TypeDefinition interfaceType, TypeDefinition interfaceWrapperClass, MethodDefinition nativeObjectGetter)
-    {
-        List<(EFunctionFlags, MethodDefinition)> originalMethods = CollectMethodsToImplement(interfaceType, interfaceWrapperClass);
-
-        interfaceWrapperClass.Module.ImportReference(typeof(InvalidOperationException));
-
-        MethodReference exceptionCtor = interfaceWrapperClass.Module.ImportReference(
-            typeof(InvalidOperationException).GetConstructor([typeof(string)]));
+        FieldDefinition nativePointerField = structMarshallerClass.AddField("NativeInterfaceClassPtr", 
+            WeaverImporter.Instance.IntPtrType, FieldAttributes.Public | FieldAttributes.Static);
         
-        var functionMetadata = new List<FunctionMetaData>();
-        foreach (var (functionFlags, newMethod) in originalMethods)
-        {
-            var metaData = new FunctionMetaData(newMethod, true, functionFlags);
-            if (metaData.IsBlueprintEvent)
-            {
-                metaData.RewriteFunction(true);
-                functionMetadata.Add(metaData);
-            }
-            else
-            {
-                newMethod.Body = new MethodBody(newMethod);
-                var ilProcessor = newMethod.Body.GetILProcessor();
-                ilProcessor.Emit(OpCodes.Ldstr, $"Function {newMethod.Name} cannot be called on a Blueprint-only implementer");
-                ilProcessor.Emit(OpCodes.Newobj, exceptionCtor);
-                ilProcessor.Emit(OpCodes.Throw);
-                newMethod.OptimizeMethod();
-            }
-        }
-        
-        foreach (Instruction instruction in interfaceWrapperClass.Methods
-                     .Where(method => method.Name != "get_NativeObject")
-                     .SelectMany(method => method.Body.Instructions, (method, instruction) => (method, instruction))
-                     .Where(t => t.instruction.OpCode == OpCodes.Call)
-                     .Select(t => (t, methodRef: t.instruction.Operand as MethodReference))
-                     .Where(t => t.methodRef?.FullName == WeaverImporter.Instance.NativeObjectGetter.FullName)
-                     .Select(t => t.t.instruction))
-        {
-            instruction.Operand = nativeObjectGetter;
-        }
-        return functionMetadata;
-    }
-    private static List<(EFunctionFlags, MethodDefinition)> CollectMethodsToImplement(TypeDefinition interfaceType, TypeDefinition interfaceWrapperClass)
-    {
-        var originalMethods = new List<(EFunctionFlags, MethodDefinition)>();
-        foreach (var method in interfaceType.Methods)
-        {
-            // Skip property accessor methods
-            if (method.IsGetter || method.IsSetter)
-            {
-                continue;
-            }
-
-            if (method.IsStatic)
-            {
-                continue;
-            }
-
-            // Check if the method is a UFunction
-            bool isUFunction = method.IsUFunction();
-            EFunctionFlags functionFlags = isUFunction ? method.GetFunctionFlags() : EFunctionFlags.None;
-            bool isBlueprintEvent = isUFunction && functionFlags.HasFlag(EFunctionFlags.BlueprintNativeEvent);
-
-            // Skip default implementation methods (they're handled by the interface implementation)
-            if (method.HasBody && !isBlueprintEvent)
-            {
-                continue;
-            }
-
-            // Create method in the wrapper class
-            MethodDefinition implementedMethod = new MethodDefinition(
-                method.Name,
-                MethodAttributes.Public | MethodAttributes.HideBySig | MethodAttributes.Virtual | MethodAttributes.Final,
-                method.ReturnType);
-
-            // Copy method parameters
-            foreach (var param in method.Parameters)
-            {
-                implementedMethod.Parameters.Add(new ParameterDefinition(param.Name, param.Attributes, param.ParameterType));
-            }
-
-            // Add method to the wrapper class
-            interfaceWrapperClass.Methods.Add(implementedMethod);
-            originalMethods.Add((functionFlags, implementedMethod));
-        }
-
-        foreach (var property in interfaceType.Properties)
-        {
-            if (property.GetMethod is { IsStatic: true } || property.SetMethod is { IsStatic: true })
-            {
-                continue;
-            }
-
-            var newProperty = new PropertyDefinition(property.Name, PropertyAttributes.None, property.PropertyType);
-            interfaceWrapperClass.Properties.Add(newProperty);
-            if (property.GetMethod != null)
-            {
-                bool isUFunction = property.GetMethod.IsUFunction();
-                EFunctionFlags functionFlags = isUFunction ? property.GetMethod.GetFunctionFlags() : EFunctionFlags.None;
-                
-                var newGetMethod = new MethodDefinition($"get_{property.Name}", property.GetMethod.Attributes & ~MethodAttributes.Abstract | MethodAttributes.Final, property.GetMethod.ReturnType);
-                newProperty.GetMethod = newGetMethod;
-                interfaceWrapperClass.Methods.Add(newGetMethod);
-                originalMethods.Add((functionFlags, newGetMethod));
-            }
-
-            if (property.SetMethod != null)
-            {
-                bool isUFunction = property.SetMethod.IsUFunction();
-                EFunctionFlags functionFlags = isUFunction ? property.SetMethod.GetFunctionFlags() : EFunctionFlags.None;
-
-                var newSetMethod = new MethodDefinition($"set{property.Name}", property.SetMethod.Attributes & ~MethodAttributes.Abstract | MethodAttributes.Final, WeaverImporter.Instance.VoidTypeRef);
-                newSetMethod.Parameters.Add(new ParameterDefinition("value", ParameterAttributes.None, property.PropertyType));
-                newProperty.SetMethod = newSetMethod;
-                interfaceWrapperClass.Methods.Add(newSetMethod);
-                originalMethods.Add((functionFlags, newSetMethod));
-            }
-        }
-        return originalMethods;
-    }
-    private static void GenerateStaticConstructor(TypeDefinition interfaceType, TypeDefinition interfaceWrapperClass, List<FunctionMetaData> functionMetadata)
-    {
-        FieldDefinition nativePointerField = interfaceWrapperClass.AddField("NativeInterfaceClassPtr",
-            WeaverImporter.Instance.IntPtrType, FieldAttributes.Public | FieldAttributes.Static);
-
         string interfaceName = interfaceType.GetEngineName();
         const bool finalizeMethod = true;
-
-        ConstructorBuilder.CreateTypeInitializer(interfaceWrapperClass, Instruction.Create(OpCodes.Stsfld, nativePointerField),
-            [Instruction.Create(OpCodes.Call, WeaverImporter.Instance.GetNativeInterfaceFromNameMethod)], interfaceName, finalizeMethod);
-
-        MethodDefinition staticConstructor = ConstructorBuilder.MakeStaticConstructor(interfaceWrapperClass);
-        ILProcessor constructorProcessor = staticConstructor.Body.GetILProcessor();
-        Instruction loadNativeClassField = Instruction.Create(OpCodes.Ldsfld, nativePointerField);
-
-        foreach (var function in functionMetadata)
-        {
-            UnrealClassProcessor.EmitFunctionGlueToStaticCtor(function, constructorProcessor, loadNativeClassField, staticConstructor);
-        }
-
-        constructorProcessor.Emit(OpCodes.Ret);
-        staticConstructor.OptimizeMethod();
+        
+        ConstructorBuilder.CreateTypeInitializer(structMarshallerClass, Instruction.Create(OpCodes.Stsfld, nativePointerField), 
+            [Instruction.Create(OpCodes.Call, WeaverImporter.Instance.GetNativeClassFromNameMethod)], interfaceName, finalizeMethod);
+        
+        MakeToNativeMethod(interfaceType, structMarshallerClass, nativePointerField);
+        MakeFromNativeMethod(interfaceType, structMarshallerClass, nativePointerField);
     }
-    private static (TypeReference, MethodDefinition) CreateObjectBackingCode(TypeDefinition interfaceType, TypeDefinition interfaceWrapperClass)
+    
+    public static void MakeToNativeMethod(TypeDefinition interfaceType, TypeDefinition structMarshallerClass, FieldDefinition nativePointerField)
     {
-        // Import UObject type into the current module to ensure proper IL generation
-        TypeReference importedUObjectType = interfaceType.Module.ImportReference(WeaverImporter.Instance.UObjectDefinition);
-
-        // Add Object property with backing field
-        // 1. Create backing field
-        FieldDefinition objectBackingField = interfaceWrapperClass.AddField("<Object>k__BackingField", importedUObjectType,
-            FieldAttributes.Private);
-
-        // 2. Create property definition
-        PropertyDefinition objectProperty = new PropertyDefinition("Object", PropertyAttributes.None, importedUObjectType);
-        interfaceWrapperClass.Properties.Add(objectProperty);
-
-        // 3. Create getter method
-        MethodDefinition objectGetter = new MethodDefinition("get_Object",
-            MethodAttributes.Public | MethodAttributes.HideBySig | MethodAttributes.SpecialName | MethodAttributes.NewSlot | MethodAttributes.Virtual | MethodAttributes.Final,
-            importedUObjectType);
-        interfaceWrapperClass.Methods.Add(objectGetter);
-
-        // 4. Implement getter body (compiler generated)
-        ILProcessor objectGetterProcessor = objectGetter.Body.GetILProcessor();
-        objectGetterProcessor.Emit(OpCodes.Ldarg_0);
-        objectGetterProcessor.Emit(OpCodes.Ldfld, objectBackingField);
-        objectGetterProcessor.Emit(OpCodes.Ret);
-
-        // 5. Associate getter with property
-        objectProperty.GetMethod = objectGetter;
-
-        // Add NativeObject property (without backing field, using Object.NativeObject)
-        // 1. Create property definition
-        PropertyDefinition nativeObjectProperty = new PropertyDefinition("NativeObject", PropertyAttributes.None,
-            WeaverImporter.Instance.IntPtrType);
-        interfaceWrapperClass.Properties.Add(nativeObjectProperty);
-
-        // 2. Create getter method
-        MethodDefinition nativeObjectGetter = new MethodDefinition("get_NativeObject",
-            MethodAttributes.Private | MethodAttributes.HideBySig | MethodAttributes.SpecialName,
-            WeaverImporter.Instance.IntPtrType);
-        interfaceWrapperClass.Methods.Add(nativeObjectGetter);
-
-        // 3. Implement getter body that calls to Object.NativeObject
-        ILProcessor nativeObjectGetterProcessor = nativeObjectGetter.Body.GetILProcessor();
-        nativeObjectGetterProcessor.Emit(OpCodes.Ldarg_0); // this
-        nativeObjectGetterProcessor.Emit(OpCodes.Call, objectGetter); // get_Object()
-        nativeObjectGetterProcessor.Emit(OpCodes.Call, WeaverImporter.Instance.NativeObjectGetter); // .NativeObject
-        nativeObjectGetterProcessor.Emit(OpCodes.Ret);
-
-        // 4. Associate getter with property
-        nativeObjectProperty.GetMethod = nativeObjectGetter;
-
-        // Add IL code to the getter to call Object.NativeObject
-        ILProcessor getterProcessor = nativeObjectGetter.Body.GetILProcessor();
-        getterProcessor.Emit(OpCodes.Ldarg_0);
-        getterProcessor.Emit(OpCodes.Call, objectProperty.GetMethod);
-        getterProcessor.Emit(OpCodes.Call, WeaverImporter.Instance.NativeObjectGetter);
-        getterProcessor.Emit(OpCodes.Ret);
-        nativeObjectGetter.OptimizeMethod();
-        return (importedUObjectType, nativeObjectGetter);
-    }
-
-    public static void CreateInterfaceMarshaller(TypeDefinition interfaceType)
-    {
-        TypeDefinition structMarshallerClass = WeaverImporter.Instance.UserAssembly.CreateNewClass(interfaceType.Namespace, interfaceType.GetMarshallerClassName(),
-            TypeAttributes.Class | TypeAttributes.Public | TypeAttributes.BeforeFieldInit);
-
-        MakeToNativeMethod(interfaceType, structMarshallerClass);
-        MakeFromNativeMethod(interfaceType, structMarshallerClass);
-    }
-
-    public static void MakeToNativeMethod(TypeDefinition interfaceType, TypeDefinition structMarshallerClass)
-    {
-        MethodDefinition toNativeMarshallerMethod = structMarshallerClass.AddMethod("ToNative",
+        MethodDefinition toNativeMarshallerMethod = interfaceType.AddMethod("ToNative", 
             WeaverImporter.Instance.VoidTypeRef,
             MethodAttributes.Public | MethodAttributes.Static, WeaverImporter.Instance.IntPtrType, WeaverImporter.Instance.Int32TypeRef, interfaceType);
-
+        
         MethodReference toNativeMethod = WeaverImporter.Instance.ScriptInterfaceMarshaller.FindMethod("ToNative")!;
         toNativeMethod = FunctionProcessor.MakeMethodDeclaringTypeGeneric(toNativeMethod, interfaceType);
-
+        
         ILProcessor toNativeMarshallerProcessor = toNativeMarshallerMethod.Body.GetILProcessor();
         toNativeMarshallerProcessor.Emit(OpCodes.Ldarg_0);
         toNativeMarshallerProcessor.Emit(OpCodes.Ldarg_1);
         toNativeMarshallerProcessor.Emit(OpCodes.Ldarg_2);
+        toNativeMarshallerProcessor.Emit(OpCodes.Ldsfld, nativePointerField);
         toNativeMarshallerProcessor.Emit(OpCodes.Call, toNativeMethod);
-
+        
         toNativeMarshallerMethod.FinalizeMethod();
     }
-
-    public static void MakeFromNativeMethod(TypeDefinition interfaceType, TypeDefinition structMarshallerClass)
+    
+    public static void MakeFromNativeMethod(TypeDefinition interfaceType, TypeDefinition structMarshallerClass, FieldDefinition nativePointerField)
     {
-        MethodDefinition fromNativeMarshallerMethod = structMarshallerClass.AddMethod("FromNative",
+        MethodDefinition fromNativeMarshallerMethod = structMarshallerClass.AddMethod("FromNative", 
             interfaceType,
-            MethodAttributes.Public | MethodAttributes.Static, WeaverImporter.Instance.IntPtrType, WeaverImporter.Instance.Int32TypeRef);
-
+            MethodAttributes.Public | MethodAttributes.Static,
+            [WeaverImporter.Instance.IntPtrType, WeaverImporter.Instance.Int32TypeRef]);
+        
         MethodReference fromNativeMethod = WeaverImporter.Instance.ScriptInterfaceMarshaller.FindMethod("FromNative")!;
         fromNativeMethod = FunctionProcessor.MakeMethodDeclaringTypeGeneric(fromNativeMethod, interfaceType);
-
+        
         ILProcessor fromNativeMarshallerProcessor = fromNativeMarshallerMethod.Body.GetILProcessor();
         fromNativeMarshallerProcessor.Emit(OpCodes.Ldarg_0);
         fromNativeMarshallerProcessor.Emit(OpCodes.Ldarg_1);
